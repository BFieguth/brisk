--- conflicted
+++ resolved
@@ -1,5 +1,10 @@
-<<<<<<< HEAD
 # from brisk.configuration.configuration import Configuration
+# from brisk.data.preprocessing import (
+#     ScalingPreprocessor, 
+#     CategoricalEncodingPreprocessor, 
+#     FeatureSelectionPreprocessor,
+#     MissingDataPreprocessor
+# )
 
 # from tests.e2e import e2e_setup
 
@@ -38,40 +43,53 @@
 #         finally:
 #             test.cleanup()
 
-#     def test_regression_full(self):
-#         def create_configuration():
-#             config = Configuration(
-#                 default_algorithms=["lasso", "dtr", "knn"],
-#                 categorical_features={
-#                     ("mixed_features.db", "mixed_features_regression"): [
-#                         "categorical_0", "categorical_1", "categorical_2"
-#                     ],
-#                     "categorical_features_regression.xlsx": [
-#                         "categorical_0", "categorical_1", "categorical_2", 
-#                         "categorical_3","categorical_4", "categorical_5", 
-#                         "categorical_6", "categorical_7","categorical_8", 
-#                         "categorical_9"
-#                     ],
-#                 }
-#             )
-#             config.add_experiment_group(
-#                 name="group1",
-#                 datasets=["continuous_features_regression.csv"],
-#                 data_config={"scale_method": "minmax"}
-#             )
-#             config.add_experiment_group(
-#                 name="group2",
-#                 datasets=[("mixed_features.db", "mixed_features_regression")],
-#                 data_config={"scale_method": "standard"},
-#                 algorithms=["linear", "elasticnet"]
-#             )
-#             config.add_experiment_group(
-#                 name="group3",
-#                 datasets=["categorical_features_regression.xlsx"],
-#                 data_config={"scale_method": "normalizer"},
-#                 algorithms=["linear", "ridge", "elasticnet", "knn"]
-#             )
-#             return config.build()
+    # def test_regression_full(self):
+    #     def create_configuration():
+    #         config = Configuration(
+    #             default_algorithms=["lasso", "dtr", "knn"],
+    #             categorical_features={
+    #                 ("mixed_features.db", "mixed_features_regression"): [
+    #                     "categorical_0", "categorical_1", "categorical_2"
+    #                 ],
+    #                 "categorical_features_regression.xlsx": [
+    #                     "categorical_0", "categorical_1", "categorical_2", 
+    #                     "categorical_3","categorical_4", "categorical_5", 
+    #                     "categorical_6", "categorical_7","categorical_8", 
+    #                     "categorical_9"
+    #                 ],
+    #             }
+    #         )
+    #         config.add_experiment_group(
+    #             name="group1",
+    #             datasets=["continuous_features_regression.csv"],
+    #             data_config={
+    #                 "preprocessors": [ScalingPreprocessor(method="standard")]
+    #             }
+    #         )
+    #         config.add_experiment_group(
+    #             name="group2",
+    #             datasets=[("mixed_features.db", "mixed_features_regression")],
+    #             data_config={
+    #                 "preprocessors": [
+    #                     ScalingPreprocessor(method="minmax"),
+    #                     CategoricalEncodingPreprocessor(method="onehot")
+    #                 ]
+    #             },
+    #             algorithms=["linear", "elasticnet"]
+    #         )
+    #         config.add_experiment_group(
+    #             name="group3",
+    #             datasets=["categorical_features_regression.xlsx"],
+    #             data_config={
+    #                 "preprocessors": [
+    #                     MissingDataPreprocessor(strategy="impute", impute_method="mean"),
+    #                     CategoricalEncodingPreprocessor(method="label"),
+    #                     FeatureSelectionPreprocessor(method="selectkbest", n_features_to_select=5, problem_type="regression")
+    #                 ]
+    #             },
+    #             algorithms=["linear", "ridge", "elasticnet", "knn"]
+    #         )
+    #         return config.build()
         
 #         test = e2e_setup.BaseE2ETest(
 #             test_name="test_regression_full",
@@ -93,44 +111,66 @@
 #         finally:
 #             test.cleanup()
 
-#     def test_regression_multi(self):
-#         def create_configuration():
-#             config = Configuration(
-#                 default_algorithms=[["linear", "elasticnet"]],
-#                 categorical_features={
-#                     ("mixed_features.db", "mixed_features_regression"): [
-#                         "categorical_0", "categorical_1", "categorical_2"
-#                     ],
-#                     "categorical_features_regression.xlsx": [
-#                         "categorical_0", "categorical_1", "categorical_2", 
-#                         "categorical_3","categorical_4", "categorical_5", 
-#                         "categorical_6", "categorical_7","categorical_8", 
-#                         "categorical_9"
-#                     ],
-#                 }
-#             )
-#             config.add_experiment_group(
-#                 name="trees",
-#                 datasets=[("mixed_features.db", "mixed_features_regression")],
-#                 algorithms=[["dtr", "xtree"], ["dtr", "rf"]],
-#                 data_config={"scale_method": "standard"}
-#             )
-#             config.add_experiment_group(
-#                 name="linear",
-#                 datasets=[
-#                     "continuous_features_regression.csv",
-#                     "categorical_features_regression.xlsx"
-#                 ],
-#                 algorithms=[["linear", "lasso"], ["linear", "ridge"]],
-#                 data_config={"scale_method": "robust"}
-#             )
-#             config.add_experiment_group(
-#                 name="other_algorithms",
-#                 datasets=["categorical_features_regression.xlsx"],
-#                 algorithms=[["knn", "svr"]],
-#                 data_config={"scale_method": "maxabs"}
-#             )
-#             return config.build()
+    # def test_regression_multi(self):
+    #     def create_configuration():
+    #         config = Configuration(
+    #             default_algorithms=[["linear", "elasticnet"]],
+    #             categorical_features={
+    #                 ("mixed_features.db", "mixed_features_regression"): [
+    #                     "categorical_0", "categorical_1", "categorical_2"
+    #                 ],
+    #                 "categorical_features_regression.xlsx": [
+    #                     "categorical_0", "categorical_1", "categorical_2", 
+    #                     "categorical_3","categorical_4", "categorical_5", 
+    #                     "categorical_6", "categorical_7","categorical_8", 
+    #                     "categorical_9"
+    #                 ],
+    #             }
+    #         )
+    #         config.add_experiment_group(
+    #             name="trees",
+    #             datasets=[("mixed_features.db", "mixed_features_regression")],
+    #             algorithms=[["dtr", "xtree"], ["dtr", "rf"]],
+    #             data_config={
+    #                 "preprocessors": [
+    #                     CategoricalEncodingPreprocessor(method="onehot"),
+    #                     ScalingPreprocessor(method="standard")
+    #                 ]
+    #             }
+    #         )
+    #         config.add_experiment_group(
+    #             name="linear_continuous",
+    #             datasets=["continuous_features_regression.csv"],
+    #             algorithms=[["linear", "lasso"], ["linear", "ridge"]],
+    #             data_config={
+    #                 "preprocessors": [
+    #                     MissingDataPreprocessor(strategy="impute", impute_method="mean"),
+    #                     ScalingPreprocessor(method="robust")
+    #                 ]
+    #             }
+    #         )
+    #         config.add_experiment_group(
+    #             name="linear_categorical",
+    #             datasets=["categorical_features_regression.xlsx"],
+    #             algorithms=[["linear", "lasso"], ["linear", "ridge"]],
+    #             data_config={
+    #                 "preprocessors": [
+    #                     MissingDataPreprocessor(strategy="impute", impute_method="mean"),
+    #                     CategoricalEncodingPreprocessor(method="onehot")
+    #                 ]
+    #             }
+    #         )
+    #         config.add_experiment_group(
+    #             name="other_algorithms",
+    #             datasets=["categorical_features_regression.xlsx"],
+    #             algorithms=[["knn", "svr"]],
+    #             data_config={
+    #                 "preprocessors": [
+    #                     CategoricalEncodingPreprocessor(method="onehot")
+    #                 ]
+    #             }
+    #         )
+    #         return config.build()
 
 #         test = e2e_setup.BaseE2ETest(
 #             test_name="test_regression_multi",
@@ -186,38 +226,46 @@
 #         finally:
 #             test.cleanup()
 
-#     def test_binary_full(self):
-#         def create_configuration():
-#             config = Configuration(
-#                 default_algorithms=["svc", "dtc"],
-#                 categorical_features={
-#                     "categorical_features_binary.xlsx": [
-#                         "categorical_0", "categorical_1", "categorical_2", 
-#                         "categorical_3","categorical_4", "categorical_5", 
-#                         "categorical_6", "categorical_7"
-#                     ],
-#                     ("mixed_features.db", "mixed_features_binary"): [
-#                         "categorical_0", "categorical_1", "categorical_2",
-#                         "categorical_3"
-#                     ]
-#                 }
-#             )
-#             config.add_experiment_group(
-#                 name="group1",
-#                 datasets=["categorical_features_binary.xlsx"]
-#             )
-#             config.add_experiment_group(
-#                 name="group2",
-#                 algorithms=["ridge_classifier", "knn_classifier", "logistic"],
-#                 datasets=[("mixed_features.db", "mixed_features_binary")],
-#                 data_config={"scale_method": "minmax"}
-#             )
-#             config.add_experiment_group(
-#                 name="group3",
-#                 algorithms=["linear_svc", "dtc", "gaussian_nb"],
-#                 datasets=["continuous_features_binary.csv"]
-#             )
-#             return config.build()
+    # def test_binary_full(self):
+    #     def create_configuration():
+    #         config = Configuration(
+    #             default_algorithms=["svc", "dtc"],
+    #             categorical_features={
+    #                 "categorical_features_binary.xlsx": [
+    #                     "categorical_0", "categorical_1", "categorical_2", 
+    #                     "categorical_3","categorical_4", "categorical_5", 
+    #                     "categorical_6", "categorical_7"
+    #                 ],
+    #                 ("mixed_features.db", "mixed_features_binary"): [
+    #                     "categorical_0", "categorical_1", "categorical_2",
+    #                     "categorical_3"
+    #                 ]
+    #             }
+    #         )
+    #         config.add_experiment_group(
+    #             name="group1",
+    #             datasets=["categorical_features_binary.xlsx"],
+    #             data_config={
+    #                 "preprocessors": [CategoricalEncodingPreprocessor(method="onehot")]
+    #             }
+    #         )
+    #         config.add_experiment_group(
+    #             name="group2",
+    #             algorithms=["ridge_classifier", "knn_classifier", "logistic"],
+    #             datasets=[("mixed_features.db", "mixed_features_binary")],
+    #             data_config={
+    #                 "preprocessors": [
+    #                     CategoricalEncodingPreprocessor(method="onehot"),
+    #                     ScalingPreprocessor(method="minmax")
+    #                 ]
+    #             }
+    #         )
+    #         config.add_experiment_group(
+    #             name="group3",
+    #             algorithms=["linear_svc", "dtc", "gaussian_nb"],
+    #             datasets=["continuous_features_binary.csv"]
+    #         )
+    #         return config.build()
 
 #         test = e2e_setup.BaseE2ETest(
 #             test_name="test_binary_full",
@@ -239,44 +287,56 @@
 #         finally:
 #             test.cleanup()
 
-#     def test_binary_multi(self):
-#         def create_configuration():
-#             config = Configuration(
-#                 default_algorithms=[["svc", "dtc"]],
-#                 categorical_features={
-#                     "categorical_features_binary.xlsx": [
-#                         "categorical_0", "categorical_1", "categorical_2", 
-#                         "categorical_3","categorical_4", "categorical_5", 
-#                         "categorical_6", "categorical_7"
-#                     ],
-#                     ("mixed_features.db", "mixed_features_binary"): [
-#                         "categorical_0", "categorical_1", "categorical_2",
-#                         "categorical_3"
-#                     ]
-#                 }
-#             )
-#             config.add_experiment_group(
-#                 name="group1",
-#                 algorithms=[["logistic", "linear_svc"]],
-#                 datasets=[("mixed_features.db", "mixed_features_binary")],
-#                 data_config={"scale_method": "robust"}
-#             )
-#             config.add_experiment_group(
-#                 name="group2",
-#                 algorithms=[
-#                     ["svc", "linear_svc"],
-#                     ["knn_classifier", "ridge_classifier"]
-#                 ],
-#                 datasets=["categorical_features_binary.xlsx"],
-#                 data_config={"scale_method": "robust"}
-#             )
-#             config.add_experiment_group(
-#                 name="group3",
-#                 algorithms=[["knn_classifier", "ridge_classifier"]],
-#                 datasets=["continuous_features_binary.csv"],
-#                 data_config={"scale_method": "maxabs"}
-#             )
-#             return config.build()
+    # def test_binary_multi(self):
+    #     def create_configuration():
+    #         config = Configuration(
+    #             default_algorithms=[["svc", "dtc"]],
+    #             categorical_features={
+    #                 "categorical_features_binary.xlsx": [
+    #                     "categorical_0", "categorical_1", "categorical_2", 
+    #                     "categorical_3","categorical_4", "categorical_5", 
+    #                     "categorical_6", "categorical_7"
+    #                 ],
+    #                 ("mixed_features.db", "mixed_features_binary"): [
+    #                     "categorical_0", "categorical_1", "categorical_2",
+    #                     "categorical_3"
+    #                 ]
+    #             }
+    #         )
+    #         config.add_experiment_group(
+    #             name="group1",
+    #             algorithms=[["logistic", "linear_svc"]],
+    #             datasets=[("mixed_features.db", "mixed_features_binary")],
+    #             data_config={
+    #                 "preprocessors": [
+    #                     CategoricalEncodingPreprocessor(method="onehot"),
+    #                     ScalingPreprocessor(method="robust")
+    #                 ]
+    #             }
+    #         )
+    #         config.add_experiment_group(
+    #             name="group2",
+    #             algorithms=[
+    #                 ["svc", "linear_svc"],
+    #                 ["knn_classifier", "ridge_classifier"]
+    #             ],
+    #             datasets=["categorical_features_binary.xlsx"],
+    #             data_config={
+    #                 "preprocessors": [
+    #                     MissingDataPreprocessor(strategy="impute", impute_method="mean"),
+    #                     CategoricalEncodingPreprocessor(method="onehot")
+    #                 ]
+    #             }
+    #         )
+    #         config.add_experiment_group(
+    #             name="group3",
+    #             algorithms=[["knn_classifier", "ridge_classifier"]],
+    #             datasets=["continuous_features_binary.csv"],
+    #             data_config={
+    #                 "preprocessors": [ScalingPreprocessor(method="maxabs")]
+    #             }
+    #         )
+    #         return config.build()
 
 #         test = e2e_setup.BaseE2ETest(
 #             test_name="test_binary_multi",
@@ -331,37 +391,51 @@
 #         finally:
 #             test.cleanup()
 
-#     def test_classification_full(self):
-#         def create_configuration():
-#             config = Configuration(
-#                 default_algorithms=["knn_classifier", "logistic"],
-#                 categorical_features={
-#                     ("mixed_features.db", "mixed_features_categorical"): [
-#                         "categorical_0", "categorical_1", "categorical_2"
-#                     ],
-#                     "categorical_features_categorical.xlsx": [
-#                         "categorical_0", "categorical_1", "categorical_2",
-#                         "categorical_3", "categorical_4", "categorical_5",
-#                         "categorical_6"
-#                     ]
-#                 }
-#             )
-#             config.add_experiment_group(
-#                 name="group1",
-#                 datasets=[("mixed_features.db", "mixed_features_categorical")]
-#             )
-#             config.add_experiment_group(
-#                 name="group2",
-#                 datasets=[
-#                     "categorical_features_categorical.xlsx",
-#                     "continuous_features_categorical.csv"
-#                 ],
-#                 algorithms=["svc", "linear_svc", "gaussian_nb"],
-#                 data_config={
-#                     "scale_method": "normalizer"
-#                 }
-#             )
-#             return config.build()
+    # def test_classification_full(self):
+    #     def create_configuration():
+    #         config = Configuration(
+    #             default_algorithms=["knn_classifier", "logistic"],
+    #             categorical_features={
+    #                 ("mixed_features.db", "mixed_features_categorical"): [
+    #                     "categorical_0", "categorical_1", "categorical_2"
+    #                 ],
+    #                 "categorical_features_categorical.xlsx": [
+    #                     "categorical_0", "categorical_1", "categorical_2",
+    #                     "categorical_3", "categorical_4", "categorical_5",
+    #                     "categorical_6"
+    #                 ]
+    #             }
+    #         )
+    #         config.add_experiment_group(
+    #             name="group1",
+    #             datasets=[("mixed_features.db", "mixed_features_categorical")],
+    #             data_config={
+    #                 "preprocessors": [CategoricalEncodingPreprocessor(method="onehot")]
+    #             }
+    #         )
+    #         config.add_experiment_group(
+    #             name="group2_categorical",
+    #             datasets=["categorical_features_categorical.xlsx"],
+    #             algorithms=["svc", "linear_svc", "gaussian_nb"],
+    #             data_config={
+    #                 "preprocessors": [
+    #                     MissingDataPreprocessor(strategy="impute", impute_method="mean"),
+    #                     CategoricalEncodingPreprocessor(method="onehot")
+    #                 ]
+    #             }
+    #         )
+    #         config.add_experiment_group(
+    #             name="group2_continuous",
+    #             datasets=["continuous_features_categorical.csv"],
+    #             algorithms=["svc", "linear_svc", "gaussian_nb"],
+    #             data_config={
+    #                 "preprocessors": [
+    #                     MissingDataPreprocessor(strategy="impute", impute_method="mean"),
+    #                     ScalingPreprocessor(method="normalizer")
+    #                 ]
+    #             }
+    #         )
+    #         return config.build()
 
 #         test = e2e_setup.BaseE2ETest(
 #             test_name="test_classification_full",
@@ -383,36 +457,42 @@
 #         finally:
 #             test.cleanup()
 
-#     def test_classification_multi(self):
-#         def create_configuration():
-#             config = Configuration(
-#                 default_algorithms=[["knn_classifier", "logistic"]],
-#                 categorical_features={
-#                     ("mixed_features.db", "mixed_features_categorical"): [
-#                         "categorical_0", "categorical_1", "categorical_2"
-#                     ],
-#                     "categorical_features_categorical.xlsx": [
-#                         "categorical_0", "categorical_1", "categorical_2",
-#                         "categorical_3", "categorical_4", "categorical_5",
-#                         "categorical_6"
-#                     ]
-#                 }
-#             )
-#             config.add_experiment_group(
-#                 name="group1",
-#                 datasets=[("mixed_features.db", "mixed_features_categorical")]
-#             )
-#             config.add_experiment_group(
-#                 name="group2",
-#                 datasets=["categorical_features_categorical.xlsx"],
-#                 algorithms=[["svc", "linear_svc"]]
-#             )
-#             config.add_experiment_group(
-#                 name="group3",
-#                 datasets=["continuous_features_categorical.csv"],
-#                 algorithms=[["dtc", "logistic"]]
-#             )
-#             return config.build()
+    # def test_classification_multi(self):
+    #     def create_configuration():
+    #         config = Configuration(
+    #             default_algorithms=[["knn_classifier", "logistic"]],
+    #             categorical_features={
+    #                 ("mixed_features.db", "mixed_features_categorical"): [
+    #                     "categorical_0", "categorical_1", "categorical_2"
+    #                 ],
+    #                 "categorical_features_categorical.xlsx": [
+    #                     "categorical_0", "categorical_1", "categorical_2",
+    #                     "categorical_3", "categorical_4", "categorical_5",
+    #                     "categorical_6"
+    #                 ]
+    #             }
+    #         )
+    #         config.add_experiment_group(
+    #             name="group1",
+    #             datasets=[("mixed_features.db", "mixed_features_categorical")],
+    #             data_config={
+    #                 "preprocessors": [CategoricalEncodingPreprocessor(method="onehot")]
+    #             }
+    #         )
+    #         config.add_experiment_group(
+    #             name="group2",
+    #             datasets=["categorical_features_categorical.xlsx"],
+    #             algorithms=[["svc", "linear_svc"]],
+    #             data_config={
+    #                 "preprocessors": [CategoricalEncodingPreprocessor(method="onehot")]
+    #             }
+    #         )
+    #         config.add_experiment_group(
+    #             name="group3",
+    #             datasets=["continuous_features_categorical.csv"],
+    #             algorithms=[["dtc", "logistic"]]
+    #         )
+    #         return config.build()
 
 #         test = e2e_setup.BaseE2ETest(
 #             test_name="test_classification_multi",
@@ -432,521 +512,4 @@
 #             test.assert_result_strucure()
 
 #         finally:
-#             test.cleanup()
-=======
-from brisk.configuration.configuration import Configuration
-from brisk.data.preprocessing import (
-    ScalingPreprocessor, 
-    CategoricalEncodingPreprocessor, 
-    FeatureSelectionPreprocessor,
-    MissingDataPreprocessor
-)
-
-from tests.e2e import e2e_setup
-
-class TestEndToEnd:
-    def test_regression_single(self):
-        def create_configuration():
-            config = Configuration(
-                default_algorithms=["linear", "linear2", "lasso"],
-                categorical_features={
-                    ("mixed_features.db", "mixed_features_regression"): [
-                        "categorical_0", "categorical_1", "categorical_2"
-                    ]
-                }
-            )
-            config.add_experiment_group(
-                name="test_regression_single",
-                description="Run short workflow with mixed features and a single algorithm",
-                datasets=[("mixed_features.db", "mixed_features_regression")]
-            )
-
-            return config.build()
-
-        test = e2e_setup.BaseE2ETest(
-            test_name="test_regression_single_algo",
-            project_name="e2e_regression",
-            workflow_name="basic_single",
-            datasets=["mixed_features.db"],
-            create_configuration=create_configuration
-        )
-
-        try:
-            test.setup()
-            test.run()
-            test.assert_result_strucure()
-
-        finally:
-            test.cleanup()
-
-    def test_regression_full(self):
-        def create_configuration():
-            config = Configuration(
-                default_algorithms=["lasso", "dtr", "knn"],
-                categorical_features={
-                    ("mixed_features.db", "mixed_features_regression"): [
-                        "categorical_0", "categorical_1", "categorical_2"
-                    ],
-                    "categorical_features_regression.xlsx": [
-                        "categorical_0", "categorical_1", "categorical_2", 
-                        "categorical_3","categorical_4", "categorical_5", 
-                        "categorical_6", "categorical_7","categorical_8", 
-                        "categorical_9"
-                    ],
-                }
-            )
-            config.add_experiment_group(
-                name="group1",
-                datasets=["continuous_features_regression.csv"],
-                data_config={
-                    "preprocessors": [ScalingPreprocessor(method="standard")]
-                }
-            )
-            config.add_experiment_group(
-                name="group2",
-                datasets=[("mixed_features.db", "mixed_features_regression")],
-                data_config={
-                    "preprocessors": [
-                        ScalingPreprocessor(method="minmax"),
-                        CategoricalEncodingPreprocessor(method="onehot")
-                    ]
-                },
-                algorithms=["linear", "elasticnet"]
-            )
-            config.add_experiment_group(
-                name="group3",
-                datasets=["categorical_features_regression.xlsx"],
-                data_config={
-                    "preprocessors": [
-                        MissingDataPreprocessor(strategy="impute", impute_method="mean"),
-                        CategoricalEncodingPreprocessor(method="label"),
-                        FeatureSelectionPreprocessor(method="selectkbest", n_features_to_select=5, problem_type="regression")
-                    ]
-                },
-                algorithms=["linear", "ridge", "elasticnet", "knn"]
-            )
-            return config.build()
-        
-        test = e2e_setup.BaseE2ETest(
-            test_name="test_regression_full",
-            project_name="e2e_regression",
-            workflow_name="full_single",
-            datasets=[
-                "mixed_features.db",
-                "categorical_features_regression.xlsx",
-                "continuous_features_regression.csv"
-            ],
-            create_configuration=create_configuration
-        )
-
-        try:
-            test.setup()
-            test.run()
-            test.assert_result_strucure()
-
-        finally:
-            test.cleanup()
-
-    def test_regression_multi(self):
-        def create_configuration():
-            config = Configuration(
-                default_algorithms=[["linear", "elasticnet"]],
-                categorical_features={
-                    ("mixed_features.db", "mixed_features_regression"): [
-                        "categorical_0", "categorical_1", "categorical_2"
-                    ],
-                    "categorical_features_regression.xlsx": [
-                        "categorical_0", "categorical_1", "categorical_2", 
-                        "categorical_3","categorical_4", "categorical_5", 
-                        "categorical_6", "categorical_7","categorical_8", 
-                        "categorical_9"
-                    ],
-                }
-            )
-            config.add_experiment_group(
-                name="trees",
-                datasets=[("mixed_features.db", "mixed_features_regression")],
-                algorithms=[["dtr", "xtree"], ["dtr", "rf"]],
-                data_config={
-                    "preprocessors": [
-                        CategoricalEncodingPreprocessor(method="onehot"),
-                        ScalingPreprocessor(method="standard")
-                    ]
-                }
-            )
-            config.add_experiment_group(
-                name="linear_continuous",
-                datasets=["continuous_features_regression.csv"],
-                algorithms=[["linear", "lasso"], ["linear", "ridge"]],
-                data_config={
-                    "preprocessors": [
-                        MissingDataPreprocessor(strategy="impute", impute_method="mean"),
-                        ScalingPreprocessor(method="robust")
-                    ]
-                }
-            )
-            config.add_experiment_group(
-                name="linear_categorical",
-                datasets=["categorical_features_regression.xlsx"],
-                algorithms=[["linear", "lasso"], ["linear", "ridge"]],
-                data_config={
-                    "preprocessors": [
-                        MissingDataPreprocessor(strategy="impute", impute_method="mean"),
-                        CategoricalEncodingPreprocessor(method="onehot")
-                    ]
-                }
-            )
-            config.add_experiment_group(
-                name="other_algorithms",
-                datasets=["categorical_features_regression.xlsx"],
-                algorithms=[["knn", "svr"]],
-                data_config={
-                    "preprocessors": [
-                        CategoricalEncodingPreprocessor(method="onehot")
-                    ]
-                }
-            )
-            return config.build()
-
-        test = e2e_setup.BaseE2ETest(
-            test_name="test_regression_multi",
-            project_name="e2e_regression",
-            workflow_name="basic_multi",
-            datasets=[
-                "mixed_features.db",
-                "categorical_features_regression.xlsx",
-                "continuous_features_regression.csv"
-            ],
-            create_configuration=create_configuration
-        )
-
-        try:
-            test.setup()
-            test.run()
-            test.assert_result_strucure()
-        
-        finally:
-            test.cleanup()
-
-    def test_binary_single(self):
-        def create_configuration():
-            config = Configuration(
-                default_algorithms=["logistic", "svc", "svc2"],
-                categorical_features={
-                    ("mixed_features.db", "mixed_features_binary"): [
-                        "categorical_0", "categorical_1", "categorical_2",
-                        "categorical_3"
-                    ]
-                }
-            )
-            config.add_experiment_group(
-                name="test_binary",
-                description="Short workflow with mixed features and a single algorithm",
-                datasets=[("mixed_features.db", "mixed_features_binary")]
-            )
-            return config.build()
-
-        test = e2e_setup.BaseE2ETest(
-            test_name="test_binary_single_algo",
-            project_name="e2e_binary",
-            workflow_name="basic_single",
-            datasets=["mixed_features.db"],
-            create_configuration=create_configuration
-        )
-
-        try:
-            test.setup()
-            test.run()
-            test.assert_result_strucure()
-
-        finally:
-            test.cleanup()
-
-    def test_binary_full(self):
-        def create_configuration():
-            config = Configuration(
-                default_algorithms=["svc", "dtc"],
-                categorical_features={
-                    "categorical_features_binary.xlsx": [
-                        "categorical_0", "categorical_1", "categorical_2", 
-                        "categorical_3","categorical_4", "categorical_5", 
-                        "categorical_6", "categorical_7"
-                    ],
-                    ("mixed_features.db", "mixed_features_binary"): [
-                        "categorical_0", "categorical_1", "categorical_2",
-                        "categorical_3"
-                    ]
-                }
-            )
-            config.add_experiment_group(
-                name="group1",
-                datasets=["categorical_features_binary.xlsx"],
-                data_config={
-                    "preprocessors": [CategoricalEncodingPreprocessor(method="onehot")]
-                }
-            )
-            config.add_experiment_group(
-                name="group2",
-                algorithms=["ridge_classifier", "knn_classifier", "logistic"],
-                datasets=[("mixed_features.db", "mixed_features_binary")],
-                data_config={
-                    "preprocessors": [
-                        CategoricalEncodingPreprocessor(method="onehot"),
-                        ScalingPreprocessor(method="minmax")
-                    ]
-                }
-            )
-            config.add_experiment_group(
-                name="group3",
-                algorithms=["linear_svc", "dtc", "gaussian_nb"],
-                datasets=["continuous_features_binary.csv"]
-            )
-            return config.build()
-
-        test = e2e_setup.BaseE2ETest(
-            test_name="test_binary_full",
-            project_name="e2e_binary",
-            workflow_name="full_single",
-            datasets=[
-                "categorical_features_binary.xlsx",
-                "mixed_features.db",
-                "continuous_features_binary.csv"
-            ],
-            create_configuration=create_configuration
-        )
-
-        try:
-            test.setup()
-            test.run()
-            test.assert_result_strucure()
-
-        finally:
-            test.cleanup()
-
-    def test_binary_multi(self):
-        def create_configuration():
-            config = Configuration(
-                default_algorithms=[["svc", "dtc"]],
-                categorical_features={
-                    "categorical_features_binary.xlsx": [
-                        "categorical_0", "categorical_1", "categorical_2", 
-                        "categorical_3","categorical_4", "categorical_5", 
-                        "categorical_6", "categorical_7"
-                    ],
-                    ("mixed_features.db", "mixed_features_binary"): [
-                        "categorical_0", "categorical_1", "categorical_2",
-                        "categorical_3"
-                    ]
-                }
-            )
-            config.add_experiment_group(
-                name="group1",
-                algorithms=[["logistic", "linear_svc"]],
-                datasets=[("mixed_features.db", "mixed_features_binary")],
-                data_config={
-                    "preprocessors": [
-                        CategoricalEncodingPreprocessor(method="onehot"),
-                        ScalingPreprocessor(method="robust")
-                    ]
-                }
-            )
-            config.add_experiment_group(
-                name="group2",
-                algorithms=[
-                    ["svc", "linear_svc"],
-                    ["knn_classifier", "ridge_classifier"]
-                ],
-                datasets=["categorical_features_binary.xlsx"],
-                data_config={
-                    "preprocessors": [
-                        MissingDataPreprocessor(strategy="impute", impute_method="mean"),
-                        CategoricalEncodingPreprocessor(method="onehot")
-                    ]
-                }
-            )
-            config.add_experiment_group(
-                name="group3",
-                algorithms=[["knn_classifier", "ridge_classifier"]],
-                datasets=["continuous_features_binary.csv"],
-                data_config={
-                    "preprocessors": [ScalingPreprocessor(method="maxabs")]
-                }
-            )
-            return config.build()
-
-        test = e2e_setup.BaseE2ETest(
-            test_name="test_binary_multi",
-            project_name="e2e_binary",
-            workflow_name="basic_multi",
-            datasets=[
-                "categorical_features_binary.xlsx",
-                "mixed_features.db",
-                "continuous_features_binary.csv"
-            ],
-            create_configuration=create_configuration
-        )
-
-        try:
-            test.setup()
-            test.run()
-            test.assert_result_strucure()
-        
-        finally:
-            test.cleanup()
-
-    def test_classification_single(self):
-        def create_configuration():
-            config = Configuration(
-                default_algorithms=["logistic", "svc", "svc2"],
-                categorical_features={
-                    ("mixed_features.db", "mixed_features_categorical"): [
-                        "categorical_0", "categorical_1", "categorical_2"
-                    ]
-                }
-            )
-            config.add_experiment_group(
-                name="test_classification",
-                description="Short workflow with mixed features and a single algorithm",
-                datasets=[("mixed_features.db", "mixed_features_categorical")]
-            )
-            return config.build()
-
-        test = e2e_setup.BaseE2ETest(
-            test_name="test_classification_single",
-            project_name="e2e_classification",
-            workflow_name="basic_single",
-            datasets=["mixed_features.db"],
-            create_configuration=create_configuration
-        )
-
-        try:
-            test.setup()
-            test.run()
-            test.assert_result_strucure()
-
-        finally:
-            test.cleanup()
-
-    def test_classification_full(self):
-        def create_configuration():
-            config = Configuration(
-                default_algorithms=["knn_classifier", "logistic"],
-                categorical_features={
-                    ("mixed_features.db", "mixed_features_categorical"): [
-                        "categorical_0", "categorical_1", "categorical_2"
-                    ],
-                    "categorical_features_categorical.xlsx": [
-                        "categorical_0", "categorical_1", "categorical_2",
-                        "categorical_3", "categorical_4", "categorical_5",
-                        "categorical_6"
-                    ]
-                }
-            )
-            config.add_experiment_group(
-                name="group1",
-                datasets=[("mixed_features.db", "mixed_features_categorical")],
-                data_config={
-                    "preprocessors": [CategoricalEncodingPreprocessor(method="onehot")]
-                }
-            )
-            config.add_experiment_group(
-                name="group2_categorical",
-                datasets=["categorical_features_categorical.xlsx"],
-                algorithms=["svc", "linear_svc", "gaussian_nb"],
-                data_config={
-                    "preprocessors": [
-                        MissingDataPreprocessor(strategy="impute", impute_method="mean"),
-                        CategoricalEncodingPreprocessor(method="onehot")
-                    ]
-                }
-            )
-            config.add_experiment_group(
-                name="group2_continuous",
-                datasets=["continuous_features_categorical.csv"],
-                algorithms=["svc", "linear_svc", "gaussian_nb"],
-                data_config={
-                    "preprocessors": [
-                        MissingDataPreprocessor(strategy="impute", impute_method="mean"),
-                        ScalingPreprocessor(method="normalizer")
-                    ]
-                }
-            )
-            return config.build()
-
-        test = e2e_setup.BaseE2ETest(
-            test_name="test_classification_full",
-            project_name="e2e_classification",
-            workflow_name="full_single",
-            datasets=[
-                "mixed_features.db", 
-                "categorical_features_categorical.xlsx",
-                "continuous_features_categorical.csv"
-            ],
-            create_configuration=create_configuration
-        )
-
-        try:
-            test.setup()
-            test.run()
-            test.assert_result_strucure()
-
-        finally:
-            test.cleanup()
-
-    def test_classification_multi(self):
-        def create_configuration():
-            config = Configuration(
-                default_algorithms=[["knn_classifier", "logistic"]],
-                categorical_features={
-                    ("mixed_features.db", "mixed_features_categorical"): [
-                        "categorical_0", "categorical_1", "categorical_2"
-                    ],
-                    "categorical_features_categorical.xlsx": [
-                        "categorical_0", "categorical_1", "categorical_2",
-                        "categorical_3", "categorical_4", "categorical_5",
-                        "categorical_6"
-                    ]
-                }
-            )
-            config.add_experiment_group(
-                name="group1",
-                datasets=[("mixed_features.db", "mixed_features_categorical")],
-                data_config={
-                    "preprocessors": [CategoricalEncodingPreprocessor(method="onehot")]
-                }
-            )
-            config.add_experiment_group(
-                name="group2",
-                datasets=["categorical_features_categorical.xlsx"],
-                algorithms=[["svc", "linear_svc"]],
-                data_config={
-                    "preprocessors": [CategoricalEncodingPreprocessor(method="onehot")]
-                }
-            )
-            config.add_experiment_group(
-                name="group3",
-                datasets=["continuous_features_categorical.csv"],
-                algorithms=[["dtc", "logistic"]]
-            )
-            return config.build()
-
-        test = e2e_setup.BaseE2ETest(
-            test_name="test_classification_multi",
-            project_name="e2e_classification",
-            workflow_name="basic_multi",
-            datasets=[
-                "mixed_features.db", 
-                "categorical_features_categorical.xlsx",
-                "continuous_features_categorical.csv"
-            ],
-            create_configuration=create_configuration
-        )
-
-        try:
-            test.setup()
-            test.run()
-            test.assert_result_strucure()
-
-        finally:
-            test.cleanup()
->>>>>>> ab374c16
+#             test.cleanup()