import importlib

from numpy import int64, float64
import pandas as pd
import pytest
from sklearn.model_selection import (
    GroupShuffleSplit, StratifiedShuffleSplit, ShuffleSplit, 
    GroupKFold, StratifiedKFold, KFold, StratifiedGroupKFold
    )
from sklearn import preprocessing

from brisk.data.data_manager import DataManager
from brisk.data.data_split_info import DataSplitInfo
from brisk.data.data_splits import DataSplits

@pytest.fixture
def data_manager(mock_brisk_project):
    data_file = mock_brisk_project / "data.py"
    spec = importlib.util.spec_from_file_location(
        "data", str(data_file)
        )
    data_module = importlib.util.module_from_spec(spec)
    spec.loader.exec_module(data_module)
    data_manager = data_module.BASE_DATA_MANAGER
    return data_manager


class TestDataManager:
    """Test class for DataManager."""
    def test_initialization(self, data_manager):
        """
        Test that the DataManager is initialized correctly.
        """
        assert data_manager.test_size == 0.2
        assert data_manager.split_method == "shuffle"
        assert data_manager.group_column == None
        assert data_manager.stratified == False
        assert data_manager.n_splits == 2
        assert data_manager.random_state == 42
        assert data_manager.problem_type == "classification"
        assert data_manager.algorithm_config == None
        assert data_manager.preprocessors == []
        assert data_manager._splits == {}

    def test_validate_config_invalid_split_method(self, mock_brisk_project):
        """
        Test that an invalid split method raises a ValueError.
        """
        with pytest.raises(ValueError, match="Invalid split_method: invalid_method. Choose 'shuffle' or 'kfold'."):
            DataManager(split_method="invalid_method")

    def test_validate_config_invalid_group_stratified(self, mock_brisk_project):
        """
        Test that an invalid combination of group_column and stratified raises an error.
        """
        with pytest.raises(
            ValueError, match="Group stratified shuffle is not supported. Use split_method='kfold' for grouped and stratified splits."
            ):
            DataManager(
                split_method="shuffle", group_column="group", stratified=True
            )

<<<<<<< HEAD
    def test_validate_config_invalid_scaler(self, mock_brisk_project):
        """
        Test that an invalid combination of group_column and stratified raises an error.
        """
        with pytest.raises(
            ValueError, match="Invalid scale_method: fake_scaler. Choose from standard, minmax, robust, maxabs, normalizer"
            ):
            DataManager(
                split_method="shuffle", scale_method="fake_scaler"
            )
=======

>>>>>>> ab374c16

    def test_valid_config_no_errors(self, mock_brisk_project):
        """
        Test that a valid configuration does not raise an error.
        """
        DataManager(
            split_method="shuffle", problem_type="classification"
        )
        DataManager(
            split_method="kfold", problem_type="regression"
        )
        DataManager(
            split_method="shuffle", group_column="group"
        )
        DataManager(
            split_method="kfold", group_column="group"
        )
        DataManager(
            split_method="kfold", group_column="group", stratified=True
        )

    def test_shuffle_without_stratified_or_group(self, mock_brisk_project):
        data_manager = DataManager(
            test_size=0.2, split_method="shuffle", group_column=None, 
            stratified=False
            )
        splitter_obj = data_manager.splitter

        assert isinstance(splitter_obj, ShuffleSplit)
        assert splitter_obj.n_splits == 5
        assert splitter_obj.test_size == 0.2

    def test_shuffle_with_group_column(self, mock_brisk_project):
        """Test GroupShuffleSplit is selected when group_column is True and not stratified."""
        data_manager = DataManager(
            test_size=0.2, split_method="shuffle", group_column="group", 
            stratified=False
            )
        splitter_obj = data_manager.splitter

        assert isinstance(splitter_obj, GroupShuffleSplit)
        assert splitter_obj.n_splits == 5
        assert splitter_obj.test_size == 0.2

    def test_shuffle_with_stratified(self, mock_brisk_project):
        """Test StratifiedShuffleSplit is selected when stratified is True and no group column."""
        data_manager = DataManager(
            test_size=0.2, split_method="shuffle", group_column=None, 
            stratified=True
            )
        splitter_obj = data_manager.splitter

        assert isinstance(splitter_obj, StratifiedShuffleSplit)
        assert splitter_obj.n_splits == 5
        assert splitter_obj.test_size == 0.2

    def test_kfold_with_group_column(self, mock_brisk_project):
        """Test GroupKFold is selected when using kfold and group_column is True."""
        data_manager = DataManager(
            n_splits=5, split_method="kfold", group_column="group", 
            stratified=False
            )
        splitter_obj = data_manager.splitter

        assert isinstance(splitter_obj, GroupKFold)
        assert splitter_obj.n_splits == 5

    def test_kfold_with_stratified(self, mock_brisk_project):
        """Test StratifiedKFold is selected when using kfold and stratified is True."""
        data_manager = DataManager(
            n_splits=5, split_method="kfold", group_column=None, 
            stratified=True, random_state=42
            )
        splitter_obj = data_manager.splitter

        assert isinstance(splitter_obj, StratifiedKFold)
        assert splitter_obj.n_splits == 5
        assert splitter_obj.shuffle is True
        assert splitter_obj.random_state == 42

    def test_kfold_without_stratified_or_group(self, mock_brisk_project):
        """Test KFold is selected when using kfold without stratified and group_column."""
        data_manager = DataManager(
            n_splits=5, split_method="kfold", group_column=None, 
            stratified=False, random_state=42
            )
        splitter_obj = data_manager.splitter

        assert isinstance(splitter_obj, KFold)
        assert splitter_obj.n_splits == 5
        assert splitter_obj.shuffle is True
        assert splitter_obj.random_state == 42

    def test_kfold_with_stratified_and_group_column(self, mock_brisk_project):
        """Test StratifiedGroupKFold is selected when using kfold with both stratified and group_column."""
        data_manager = DataManager(
            n_splits=5, split_method="kfold", group_column="group", 
            stratified=True
            )
        splitter_obj = data_manager.splitter

        assert isinstance(splitter_obj, StratifiedGroupKFold)
        assert splitter_obj.n_splits == 5

    def test_invalid_combination(self, data_manager):
        """Test ValueError is raised for invalid split method configuration."""
        data_manager.split_method = "invalid_method"
        data_manager.group_column = None
        with pytest.raises(
            ValueError, 
            match="Invalid combination of stratified and group_column for the specified split method."
            ):
            data_manager._set_splitter()



    def test_load_data_csv(self, data_manager, tmp_path):
        """
        Test loading data from a CSV file.
        """
        df_regression = data_manager._load_data(tmp_path / "datasets" / "regression.csv")

        # Check dataframe is correct
        assert isinstance(df_regression, pd.DataFrame)
        assert df_regression.shape == (5, 3)
        assert df_regression.columns.tolist() == ['x', 'y', 'target']
        assert df_regression.dtypes.tolist() == [float, float, float]
        # Check values are correct
        assert df_regression.iloc[0].tolist() == [1.0, 2.0, 0.5]
        assert df_regression.iloc[1].tolist() == [2.0, 3.0, 1.3]
        assert df_regression.iloc[2].tolist() == [3.0, 4.0, 0.1]
        assert df_regression.iloc[3].tolist() == [4.0, 5.0, 1.0]
        assert df_regression.iloc[4].tolist() == [5.0, 6.0, 0.8]

        df_classification = data_manager._load_data(tmp_path / "datasets" / "classification.csv")
        # Check dataframe is correct
        assert isinstance(df_classification, pd.DataFrame)
        assert df_classification.shape == (5, 3)
        assert df_classification.columns.tolist() == ['feature1', 'feature2', 'label']
        assert df_classification.dtypes.tolist() == [float, float, object]
        # Check values are correct
        assert df_classification.iloc[0].tolist() == [0.1, 0.2, 'A']
        assert df_classification.iloc[1].tolist() == [0.3, 0.4, 'B']
        assert df_classification.iloc[2].tolist() == [0.5, 0.6, 'A']
        assert df_classification.iloc[3].tolist() == [0.7, 0.8, 'B']
        assert df_classification.iloc[4].tolist() == [0.9, 1.0, 'A']

    def test_load_data_excel(self, data_manager, tmp_path):
        """
        Test loading data from an Excel file.
        """
        df_regression = data_manager._load_data(tmp_path / "datasets" / "regression.xlsx")

        assert isinstance(df_regression, pd.DataFrame)
        # Check dataframe is correct
        assert df_regression.shape == (5, 3)
        assert df_regression.columns.tolist() == ['x', 'y', 'target']
        assert df_regression.dtypes.tolist() == [int64, int64, float64]
        # Check values are correct
        assert df_regression.iloc[0].tolist() == [1, 2, 0.5]
        assert df_regression.iloc[1].tolist() == [2, 3, 1.3]
        assert df_regression.iloc[2].tolist() == [3, 4, 0.1]
        assert df_regression.iloc[3].tolist() == [4, 5, 1.0]
        assert df_regression.iloc[4].tolist() == [5, 6, 0.8]

        df_classification = data_manager._load_data(tmp_path / "datasets" / "classification.xlsx")
        # Check dataframe is correct
        assert isinstance(df_classification, pd.DataFrame)
        assert df_classification.shape == (5, 3)
        assert df_classification.columns.tolist() == ['feature1', 'feature2', 'label']
        assert df_classification.dtypes.tolist() == [float64, float64, object]
        # Check values are correct
        assert df_classification.iloc[0].tolist() == [0.1, 0.2, 'A']
        assert df_classification.iloc[1].tolist() == [0.3, 0.4, 'B']
        assert df_classification.iloc[2].tolist() == [0.5, 0.6, 'A']
        assert df_classification.iloc[3].tolist() == [0.7, 0.8, 'B']
        assert df_classification.iloc[4].tolist() == [0.9, 1.0, 'A']

    def test_load_data_sql(self, data_manager, tmp_path):
        """
        Test loading data from an SQL database.
        """
        df_regression = data_manager._load_data(tmp_path / "datasets" / "test_data.db", "regression")

        assert isinstance(df_regression, pd.DataFrame)
        # Check dataframe is correct
        assert df_regression.shape == (5, 3)
        assert df_regression.columns.tolist() == ['x', 'y', 'target']
        assert df_regression.dtypes.tolist() == [float64, float64, int64]
        # Check values are correct
        assert df_regression.iloc[0].tolist() == [1.0, 2.0, 0]
        assert df_regression.iloc[1].tolist() == [2.0, 3.0, 1]
        assert df_regression.iloc[2].tolist() == [3.0, 4.0, 0]
        assert df_regression.iloc[3].tolist() == [4.0, 5.0, 1]
        assert df_regression.iloc[4].tolist() == [5.0, 6.0, 0]

        df_classification = data_manager._load_data(tmp_path / "datasets" / "test_data.db", "classification")
        # Check dataframe is correct
        assert isinstance(df_classification, pd.DataFrame)
        assert df_classification.shape == (5, 3)
        assert df_classification.columns.tolist() == ['feature1', 'feature2', 'label']
        assert df_classification.dtypes.tolist() == [float64, float64, object]
        # Check values are correct
        assert df_classification.iloc[0].tolist() == [0.1, 0.2, 'A']
        assert df_classification.iloc[1].tolist() == [0.3, 0.4, 'B']
        assert df_classification.iloc[2].tolist() == [0.5, 0.6, 'A']
        assert df_classification.iloc[3].tolist() == [0.7, 0.8, 'B']
        assert df_classification.iloc[4].tolist() == [0.9, 1.0, 'A']

    def test_load_data_sql_no_table(self, data_manager, tmp_path):
        """
        Test loading data from an SQL database.
        """
        with pytest.raises(
            ValueError, match="For SQL databases, 'table_name' must be provided."
            ):
            data_manager._load_data(tmp_path / "datasets" / "test_data.db")

    def test_load_data_unsupported(self, data_manager):
        """
        Test loading data from a CSV file.
        """
        with pytest.raises(ValueError, match="Unsupported file format: "):
            data_manager._load_data("data.parquet")

    def test_shuffle_split(self, data_manager, tmp_path):
        """
        Test the split method using ShuffleSplit.
        """
        data_splits = data_manager.split(
            tmp_path / "datasets" / "regression.csv",
            categorical_features=None,
            table_name=None,
            group_name="group1",
            filename="regression"
        )
        split = data_splits.get_split(0)

        # Check data was split correctly
        assert isinstance(split, DataSplitInfo)
        assert split.X_train.shape == (4, 2)
        assert isinstance(split.X_train, pd.DataFrame)
        assert split.X_test.shape == (1, 2)
        assert isinstance(split.X_test, pd.DataFrame)
        assert split.y_train.shape == (4,)
        assert isinstance(split.y_train, pd.Series)
        assert split.y_test.shape == (1,)
        assert isinstance(split.y_test, pd.Series)
        assert split.scaler == None
        assert split.features == ['x', 'y']
        assert split.categorical_features == []
        # Check split was saved
        for key, value in data_manager._splits.items():
            assert key == ("group1", "regression", None)
            assert isinstance(value, DataSplits)
        assert len(data_manager._splits) == 1
        assert len(data_manager._splits[("group1", "regression", None)]) == 2

    def test_kfold_split(self, data_manager, tmp_path):
        """
        Test the split method using KFold.
        """
        data_splits = data_manager.split(
            tmp_path / "datasets" / "regression.csv",
            categorical_features=None,
            table_name=None,
            group_name="group",
            filename="regression"
        )
        split = data_splits.get_split(0)

        # Check data was split correctly
        assert isinstance(split, DataSplitInfo)
        assert split.X_train.shape == (4, 2)
        assert isinstance(split.X_train, pd.DataFrame)
        assert split.X_test.shape == (1, 2)
        assert isinstance(split.X_test, pd.DataFrame)
        assert split.y_train.shape == (4,)
        assert isinstance(split.y_train, pd.Series)
        assert split.y_test.shape == (1,)
        assert isinstance(split.y_test, pd.Series)
        assert split.scaler == None
        assert split.features == ['x', 'y']
        assert split.categorical_features == []
        # Check split was saved
        for key, value in data_manager._splits.items():
            assert key == ("group", "regression", None)
            assert isinstance(value, DataSplits)
        assert len(data_manager._splits) == 1
        assert len(data_manager._splits[("group", "regression", None)]) == 2

    def test_shuffle_split_grouped(self, mock_brisk_project, tmp_path):
        """
        Test the split method using ShuffleSplit.
        """
        data_manager = DataManager(
            test_size=0.2, 
            split_method="shuffle", 
            group_column="group", 
            random_state=42
        )
        data_splits = data_manager.split(
            tmp_path / "datasets" / "group.csv",
            categorical_features=None,
            table_name=None,
            group_name="group_data",
            filename="group"
        )
        split = data_splits.get_split(0)

        # Check data was split correctly (remove group column)
        assert isinstance(split, DataSplitInfo)
        assert split.X_train.shape == (3, 2)
        assert isinstance(split.X_train, pd.DataFrame)
        assert split.X_test.shape == (2, 2)
        assert isinstance(split.X_test, pd.DataFrame)
        assert split.y_train.shape == (3,)
        assert isinstance(split.y_train, pd.Series)
        assert split.y_test.shape == (2,)
        assert isinstance(split.y_test, pd.Series)
        assert split.scaler == None
        assert split.features == ['x', 'y']
        assert split.categorical_features == []
        assert isinstance(split.group_index_train, dict)
        assert isinstance(split.group_index_test, dict)
        # Check split was saved
        for key, value in data_manager._splits.items():
            assert key == ("group_data", "group", None)
            assert isinstance(value, DataSplits)
        assert len(data_manager._splits) == 1
        assert len(data_manager._splits[("group_data", "group", None)]) == 5

    def test_shuffle_split_categorical(self, data_manager, tmp_path):
        """
        Test the split method using ShuffleSplit.
        """
        data_splits = data_manager.split(
            tmp_path / "datasets" / "categorical.csv",
            categorical_features=["category"],
            table_name=None,
            group_name="group_category",
            filename="categorical"
        )
        split = data_splits.get_split(0)

        # Check data was split correctly
        assert isinstance(split, DataSplitInfo)
        assert split.X_train.shape == (4, 2)
        assert isinstance(split.X_train, pd.DataFrame)
        assert split.X_test.shape == (1, 2)
        assert isinstance(split.X_test, pd.DataFrame)
        assert split.y_train.shape == (4,)
        assert isinstance(split.y_train, pd.Series)
        assert split.y_test.shape == (1,)
        assert isinstance(split.y_test, pd.Series)
        assert split.scaler == None
        assert split.features == ['value', 'category']
        assert split.categorical_features == ['category']
        # Check split was saved
        for key, value in data_manager._splits.items():
            assert key == ("group_category", "categorical", None)
            assert isinstance(value, DataSplits)
        assert len(data_manager._splits) == 1
        assert len(data_manager._splits[("group_category", "categorical", None)]) == 2

    def test_shuffle_split_with_preprocessing(self, data_manager, tmp_path):
        """
        Test the split method using ShuffleSplit with preprocessing.
        """
<<<<<<< HEAD
        data_manager.scale_method = "standard"
        data_splits = data_manager.split(
=======
        from brisk.data.preprocessing import ScalingPreprocessor
        
        # Add scaling preprocessor
        data_manager.preprocessors = [ScalingPreprocessor(method="standard")]
        
        split = data_manager.split(
>>>>>>> ab374c16
            tmp_path / "datasets" / "regression.csv",
            categorical_features=None,
            table_name=None,
            group_name="group_standard",
            filename="regression"
        )
        split = data_splits.get_split(0)

        # Check data was split correctly
        assert isinstance(split, DataSplitInfo)
        assert split.X_train.shape == (4, 2)
        assert isinstance(split.X_train, pd.DataFrame)
        assert split.X_test.shape == (1, 2)
        assert isinstance(split.X_test, pd.DataFrame)
        assert split.y_train.shape == (4,)
        assert isinstance(split.y_train, pd.Series)
        assert split.y_test.shape == (1,)
        assert isinstance(split.y_test, pd.Series)
<<<<<<< HEAD
        assert isinstance(split.scaler, preprocessing.StandardScaler)
=======
        assert split.filename == tmp_path / "datasets" / "regression.csv"
        assert split.scaler is not None  # Should have fitted scaler from preprocessing
>>>>>>> ab374c16
        assert split.features == ['x', 'y']
        assert split.categorical_features == []
        # Check split was saved
        for key, value in data_manager._splits.items():
            assert key == ("group_standard", "regression", None)
            assert isinstance(value, DataSplits)
        assert len(data_manager._splits) == 1
        assert len(data_manager._splits[("group_standard", "regression", None)]) == 2

    def test_split_caching(self, data_manager, tmp_path):
        """Test that splits are cached and reused correctly."""
        data_splits_1 = data_manager.split(
            tmp_path / "datasets" / "regression.csv",
            group_name="test_group",
            filename="regression",
            categorical_features=None
        )

        assert len(data_manager._splits) == 1
        assert ("test_group", "regression", None) in data_manager._splits
        
        data_splits_2 = data_manager.split(
            tmp_path / "datasets" / "regression.csv",
            group_name="test_group",
            filename="regression",
            categorical_features=None
        )
        assert data_splits_1 is data_splits_2  # Same object returned
        assert len(data_manager._splits) == 1 # Still only one split

        # Different group name should create new split
        data_splits_3 = data_manager.split(
            tmp_path / "datasets" / "regression.csv",
            group_name="other_group",
            filename="regression",
            categorical_features=None
        )
        assert len(data_manager._splits) == 2 # New split made for new group
        assert data_splits_1 is not data_splits_3
        assert data_splits_2 is not data_splits_3

    def test_split_without_group(self, data_manager, tmp_path):
        """Test that splits without group info use data_path as key."""
        # Split without group should use data_path as key
        data_splits_1 = data_manager.split(
            tmp_path / "datasets" / "test_data.db",
            categorical_features=None,
            table_name="regression",
            group_name="group_name",
            filename="test_data"
        )

        assert len(data_manager._splits) == 1
        assert ("group_name", "test_data", "regression") in data_manager._splits

        data_splits_2 = data_manager.split(
            tmp_path / "datasets" / "test_data.db",
            categorical_features=None,
            table_name="regression",
            group_name="group_name",
            filename="test_data"
        )
        assert data_splits_1 is data_splits_2
        assert len(data_manager._splits) == 1 # Still only one split
        assert ("group_name", "test_data", "regression") in data_manager._splits

    def test_to_markdown(self, data_manager):
        """Test the to_markdown method."""
        expected_markdown = """```python
DataManager Configuration:
test_size: 0.2
n_splits: 2
split_method: shuffle
stratified: False
random_state: 42
problem_type: classification
preprocessors: []
```"""
        assert data_manager.to_markdown().strip() == expected_markdown.strip()

    def test_preprocessing_pipeline(self, data_manager, tmp_path):
        """
        Test the complete preprocessing pipeline with multiple preprocessors.
        """
        from brisk.data.preprocessing import (
            MissingDataPreprocessor, 
            ScalingPreprocessor, 
            CategoricalEncodingPreprocessor,
            FeatureSelectionPreprocessor
        )
        
        # Create data with missing values and categorical features
        import pandas as pd
        import numpy as np
        
        # Create test data with missing values and categorical features
        test_data = pd.DataFrame({
            'numeric1': [1, 2, np.nan, 4, 5],
            'numeric2': [0.1, 0.2, 0.3, np.nan, 0.5],
            'category': ['A', 'B', 'A', 'B', 'A'],
            'target': [0, 1, 0, 1, 0]
        })
        
        # Save test data
        test_file = tmp_path / "datasets" / "test_preprocessing.csv"
        test_data.to_csv(test_file, index=False)
        
        # User's choice for feature selection
        n_features_to_select = 3
        
        # Set up preprocessors in fixed order
        data_manager.preprocessors = [
            MissingDataPreprocessor(strategy="impute", impute_method="mean"),
            ScalingPreprocessor(method="standard", categorical_features=['category']),
            CategoricalEncodingPreprocessor(method="onehot", categorical_features=['category']),
            FeatureSelectionPreprocessor(method="selectkbest", n_features_to_select=n_features_to_select, problem_type="classification")
        ]
        
        # Run split with preprocessing
        split = data_manager.split(
            test_file,
            categorical_features=['category'],
            group_name="test_preprocessing",
            filename="test"
        )
        
        # Check results
        assert isinstance(split, DataSplitInfo)
        # Check if scaling was requested (should have scaler if ScalingPreprocessor was used)
        has_scaling = any(isinstance(p, ScalingPreprocessor) for p in data_manager.preprocessors)
        if has_scaling:
            assert split.scaler is not None  # Should have fitted scaler if scaling was requested
        else:
            assert split.scaler is None  # Should not have scaler if no scaling was requested
        assert split.X_train.shape[1] == n_features_to_select  
        assert split.X_test.shape[1] == n_features_to_select   
        assert split.X_train.isnull().sum().sum() == 0  
        assert split.X_test.isnull().sum().sum() == 0  

    def test_preprocessing_flexible_combinations(self, data_manager, tmp_path):
        """
        Test that DataManager can handle any combination of preprocessors in fixed order.
        """
        from brisk.data.preprocessing import (
            MissingDataPreprocessor, 
            ScalingPreprocessor, 
            CategoricalEncodingPreprocessor,
            FeatureSelectionPreprocessor
        )
        
        # Create test data with both numeric and categorical features
        import pandas as pd
        import numpy as np
        
        test_data = pd.DataFrame({
            'numeric1': [1, 2, np.nan, 4, 5],
            'numeric2': [0.1, 0.2, 0.3, np.nan, 0.5],
            'category': ['A', 'B', 'A', 'B', 'A'],
            'target': [0, 1, 0, 1, 0]
        })
        
        test_file = tmp_path / "datasets" / "test_flexible.csv"
        test_data.to_csv(test_file, index=False)
        
        # Test 1: Only scaling (numeric data only)
        numeric_data = pd.DataFrame({
            'numeric1': [1, 2, np.nan, 4, 5],
            'numeric2': [0.1, 0.2, 0.3, np.nan, 0.5],
            'numeric3': [10, 20, 30, 40, 50],
            'target': [0, 1, 0, 1, 0]
        })
        numeric_file = tmp_path / "datasets" / "test_numeric.csv"
        numeric_data.to_csv(numeric_file, index=False)
        
        data_manager.preprocessors = [MissingDataPreprocessor(strategy="impute", impute_method="mean"), ScalingPreprocessor(method="standard")]
        split = data_manager.split(numeric_file, categorical_features=None, group_name="test_only_scaling", filename="test")
        assert split.scaler is not None
        assert split.X_train.shape[1] == 3  # All features (no selection)
        
        # Test 2: Only feature selection (skips missing data, scaling, encoding)
        # Note: Feature selection needs numeric data, so we need to encode categorical features first
        data_manager.preprocessors = [
            MissingDataPreprocessor(strategy="impute", impute_method="mean"),
            CategoricalEncodingPreprocessor(method="onehot", categorical_features=['category']),
            FeatureSelectionPreprocessor(method="selectkbest", n_features_to_select=2, problem_type="classification")
        ]
        split = data_manager.split(test_file, categorical_features=['category'], group_name="test_only_selection", filename="test")
        assert split.scaler is None
        assert split.X_train.shape[1] == 2  # Selected features only
        
        # Test 3: Scaling + Feature Selection (skips missing data, encoding)
        data_manager.preprocessors = [
            MissingDataPreprocessor(strategy="impute", impute_method="mean"),
            ScalingPreprocessor(method="standard"),
            CategoricalEncodingPreprocessor(method="onehot", categorical_features=['category']),
            FeatureSelectionPreprocessor(method="selectkbest", n_features_to_select=2, problem_type="classification")
        ]
        split = data_manager.split(test_file, categorical_features=['category'], group_name="test_scaling_selection", filename="test")
        assert split.scaler is not None
        assert split.X_train.shape[1] == 2  # Selected features only
        
        # Test 4: Missing data + Encoding (skips scaling, feature selection)
        data_manager.preprocessors = [
            MissingDataPreprocessor(strategy="impute", impute_method="mean"),
            CategoricalEncodingPreprocessor(method="onehot", categorical_features=['category'])
        ]
        split = data_manager.split(test_file, categorical_features=['category'], group_name="test_missing_encoding", filename="test")
        assert split.scaler is None
        assert split.X_train.isnull().sum().sum() == 0  # No missing values
        # Should have more columns due to one-hot encoding
        assert split.X_train.shape[1] > 3
        
        # Test 5: Missing data + Scaling + Feature Selection (skips encoding)
        data_manager.preprocessors = [
            MissingDataPreprocessor(strategy="impute", impute_method="mean"),
            ScalingPreprocessor(method="standard"),
            CategoricalEncodingPreprocessor(method="onehot", categorical_features=['category']),
            FeatureSelectionPreprocessor(method="selectkbest", n_features_to_select=2, problem_type="classification")
        ]
        split = data_manager.split(test_file, categorical_features=['category'], group_name="test_missing_scaling_selection", filename="test")
        assert split.scaler is not None
        assert split.X_train.shape[1] == 2  # Selected features only
        assert split.X_train.isnull().sum().sum() == 0  # No missing values

    def test_preprocessing_fixed_order(self, data_manager, tmp_path):
        """
        Test that preprocessing is applied in the correct fixed order:
        Missing Data → Scaling → Encoding → Feature Selection
        """
        from brisk.data.preprocessing import (
            MissingDataPreprocessor, 
            ScalingPreprocessor, 
            CategoricalEncodingPreprocessor,
            FeatureSelectionPreprocessor
        )
        
        # Create test data with missing values and categorical features
        import pandas as pd
        import numpy as np
        
        test_data = pd.DataFrame({
            'numeric1': [1, 2, np.nan, 4, 5],
            'numeric2': [0.1, 0.2, 0.3, np.nan, 0.5],
            'category': ['A', 'B', 'A', 'B', 'A'],
            'target': [0, 1, 0, 1, 0]
        })
        
        test_file = tmp_path / "datasets" / "test_fixed_order.csv"
        test_data.to_csv(test_file, index=False)
        
        # Test full pipeline in correct order
        data_manager.preprocessors = [
            MissingDataPreprocessor(strategy="impute", impute_method="mean"),
            ScalingPreprocessor(method="standard", categorical_features=['category']),
            CategoricalEncodingPreprocessor(method="onehot", categorical_features=['category']),
            FeatureSelectionPreprocessor(method="selectkbest", n_features_to_select=3, problem_type="classification")
        ]
        
        split = data_manager.split(
            test_file,
            categorical_features=['category'],
            group_name="test_fixed_order",
            filename="test"
        )
        
        # Verify all preprocessing steps were applied correctly
        assert isinstance(split, DataSplitInfo)
        assert split.scaler is not None  # Scaling was applied
        assert split.X_train.shape[1] == 3  # Feature selection selected 3 features
        assert split.X_train.isnull().sum().sum() == 0  # Missing data was handled
        # Should have more columns than original due to one-hot encoding
        # (but then reduced by feature selection)
        
        # Test that order doesn't matter in user input (system finds by type)
        data_manager.preprocessors = [
            FeatureSelectionPreprocessor(method="selectkbest", n_features_to_select=3, problem_type="classification"),
            MissingDataPreprocessor(strategy="impute", impute_method="mean"),
            CategoricalEncodingPreprocessor(method="onehot", categorical_features=['category']),
            ScalingPreprocessor(method="standard", categorical_features=['category'])
        ]
        
        split2 = data_manager.split(
            test_file,
            categorical_features=['category'],
            group_name="test_fixed_order_reversed",
            filename="test"
        )
        
        # Should get same results regardless of input order
        assert split2.scaler is not None
        assert split2.X_train.shape[1] == 3
        assert split2.X_train.isnull().sum().sum() == 0

    def test_preprocessing_edge_cases(self, data_manager, tmp_path):
        """
        Test edge cases for preprocessing pipeline.
        """
        from brisk.data.preprocessing import (
            MissingDataPreprocessor, 
            ScalingPreprocessor, 
            CategoricalEncodingPreprocessor,
            FeatureSelectionPreprocessor
        )
        
        # Create test data
        import pandas as pd
        import numpy as np
        
        test_data = pd.DataFrame({
            'feature1': [1, 2, 3, 4, 5],
            'feature2': [0.1, 0.2, 0.3, 0.4, 0.5],
            'feature3': [10, 20, 30, 40, 50],
            'target': [0, 1, 0, 1, 0]
        })
        
        test_file = tmp_path / "datasets" / "test_edge_cases.csv"
        test_data.to_csv(test_file, index=False)
        
        # Test 1: Empty preprocessors list
        data_manager.preprocessors = []
        split = data_manager.split(test_file, categorical_features=None, group_name="test_empty", filename="test")
        assert split.scaler is None
        assert split.X_train.shape[1] == 3  # All features
        assert split.X_train.shape == (4, 3)  # 4 rows (train), 3 features
        # Data should be unchanged (except for train/test split)
        
        # Test 2: Duplicate preprocessor types (should use first one found)
        data_manager.preprocessors = [
            ScalingPreprocessor(method="standard"),
            ScalingPreprocessor(method="minmax"),  # Duplicate - should be ignored
            FeatureSelectionPreprocessor(method="selectkbest", n_features_to_select=2, problem_type="classification")
        ]
        split = data_manager.split(test_file, categorical_features=None, group_name="test_duplicate", filename="test")
        assert split.scaler is not None
        assert split.X_train.shape[1] == 2  # Feature selection applied
        
        # Test 3: Only missing data (no other preprocessors)
        data_manager.preprocessors = [
            MissingDataPreprocessor(strategy="impute", impute_method="mean")
        ]
        split = data_manager.split(test_file, categorical_features=None, group_name="test_only_missing", filename="test")
        assert split.scaler is None
        assert split.X_train.shape[1] == 3  # All features
        # Data should be unchanged since no missing values in test data<|MERGE_RESOLUTION|>--- conflicted
+++ resolved
@@ -60,7 +60,6 @@
                 split_method="shuffle", group_column="group", stratified=True
             )
 
-<<<<<<< HEAD
     def test_validate_config_invalid_scaler(self, mock_brisk_project):
         """
         Test that an invalid combination of group_column and stratified raises an error.
@@ -71,9 +70,6 @@
             DataManager(
                 split_method="shuffle", scale_method="fake_scaler"
             )
-=======
-
->>>>>>> ab374c16
 
     def test_valid_config_no_errors(self, mock_brisk_project):
         """
@@ -443,17 +439,8 @@
         """
         Test the split method using ShuffleSplit with preprocessing.
         """
-<<<<<<< HEAD
         data_manager.scale_method = "standard"
         data_splits = data_manager.split(
-=======
-        from brisk.data.preprocessing import ScalingPreprocessor
-        
-        # Add scaling preprocessor
-        data_manager.preprocessors = [ScalingPreprocessor(method="standard")]
-        
-        split = data_manager.split(
->>>>>>> ab374c16
             tmp_path / "datasets" / "regression.csv",
             categorical_features=None,
             table_name=None,
@@ -472,12 +459,7 @@
         assert isinstance(split.y_train, pd.Series)
         assert split.y_test.shape == (1,)
         assert isinstance(split.y_test, pd.Series)
-<<<<<<< HEAD
         assert isinstance(split.scaler, preprocessing.StandardScaler)
-=======
-        assert split.filename == tmp_path / "datasets" / "regression.csv"
-        assert split.scaler is not None  # Should have fitted scaler from preprocessing
->>>>>>> ab374c16
         assert split.features == ['x', 'y']
         assert split.categorical_features == []
         # Check split was saved
