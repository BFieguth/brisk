--- conflicted
+++ resolved
@@ -84,14 +84,10 @@
         ----------
         group : ExperimentGroup
             Configuration for the experiment group
-<<<<<<< HEAD
         
         n_splits: int
             The number of data splits to create for this ExperimentGroup
             
-=======
-
->>>>>>> ab374c16
         Returns
         -------
         collections.deque
