--- conflicted
+++ resolved
@@ -19,10 +19,6 @@
 from sklearn import model_selection
 
 from brisk.data import data_split_info
-<<<<<<< HEAD
-from brisk.data import data_splits
-from brisk.services import get_services
-=======
 from brisk.data.preprocessing import (
     BasePreprocessor,
     MissingDataPreprocessor,
@@ -31,7 +27,8 @@
     FeatureSelectionPreprocessor,
 )
 
->>>>>>> ab374c16
+from brisk.data import data_splits
+from brisk.services import get_services
 
 class DataManager:
     """A class that handles data splitting logic for creating train-test splits.
@@ -105,11 +102,7 @@
         algorithm_config=None,
         preprocessors: Optional[List[BasePreprocessor]] = None,
     ):
-<<<<<<< HEAD
         self.services = get_services()
-=======
-
->>>>>>> ab374c16
         self.test_size = test_size
         self.split_method = split_method
         self.group_column = group_column
@@ -179,7 +172,6 @@
         if self.split_method == "shuffle":
             if self.group_column and not self.stratified:
                 return model_selection.GroupShuffleSplit(
-<<<<<<< HEAD
                     n_splits=self.n_splits, test_size=self.test_size,
                     random_state=self.random_state
                     )
@@ -195,26 +187,6 @@
                     n_splits=self.n_splits, test_size=self.test_size,
                     random_state=self.random_state
                     )
-=======
-                    n_splits=1,
-                    test_size=self.test_size,
-                    random_state=self.random_state,
-                )
-
-            elif self.stratified and not self.group_column:
-                return model_selection.StratifiedShuffleSplit(
-                    n_splits=1,
-                    test_size=self.test_size,
-                    random_state=self.random_state,
-                )
-
-            elif not self.stratified and not self.group_column:
-                return model_selection.ShuffleSplit(
-                    n_splits=1,
-                    test_size=self.test_size,
-                    random_state=self.random_state,
-                )
->>>>>>> ab374c16
 
         elif self.split_method == "kfold":
             if self.group_column and not self.stratified:
@@ -488,25 +460,7 @@
         ValueError
             If group_name is provided without filename or vice versa
         """
-<<<<<<< HEAD
         split_key = (group_name, filename, table_name)
-=======
-        if bool(group_name) != bool(filename):
-            raise ValueError(
-                "Both group_name and filename must be provided together. "
-                f"Got: group_name={group_name}, filename={filename}"
-            )
-
-        split_key = (
-            (
-                f"{group_name}_{filename}_{table_name}"
-                if table_name
-                else f"{group_name}_{filename}"
-            )
-            if group_name
-            else data_path
-        )
->>>>>>> ab374c16
 
         if split_key in self._splits:
             return self._splits[split_key]
@@ -521,94 +475,55 @@
 
         feature_names = list(X.columns)
 
-<<<<<<< HEAD
         split_container = data_splits.DataSplits(self.n_splits)
         for split_index, (train_idx, test_idx) in enumerate(
             self.splitter.split(X, y, groups)
             ):
             X_train, X_test = X.iloc[train_idx], X.iloc[test_idx] # pylint: disable=C0103
-            y_train, y_test = y.iloc[train_idx], y.iloc[test_idx]
+            y_train, y_test = y.iloc[train_idx], y.iloc[test_idx] # pylint: disable=C0103
+
+            # Apply preprocessing
+            X_train, X_test, feature_names, categorical_features, continuous_features, fitted_scaler = self._apply_preprocessing(  # pylint: disable=C0103
+                X_train, X_test, y_train, feature_names, categorical_features
+            )
+
             if self.group_column:
                 group_index_train = {
                     "values": groups.iloc[train_idx].values.copy(),
                     "indices": train_idx.copy(),
-                    "series": groups.iloc[train_idx].copy()
+                    "series": groups.iloc[train_idx].copy(),
                 }
                 group_index_test = {
                     "values": groups.iloc[test_idx].values.copy(),
                     "indices": test_idx.copy(),
-                    "series": groups.iloc[test_idx].copy()
+                    "series": groups.iloc[test_idx].copy(),
                 }
             else:
                 group_index_train = None
                 group_index_test = None
 
-            scaler = None
-            if self.scale_method:
-                scaler = self._set_scaler()
-
-            split = data_split_info.DataSplitInfo(
-                X_train=X_train,
-                X_test=X_test,
-                y_train=y_train,
-                y_test=y_test,
-                split_key=split_key,
-                split_index=split_index,
-                scaler=scaler,
-                features=feature_names,
-                categorical_features=categorical_features,
-                group_index_train=group_index_train,
-                group_index_test=group_index_test
-            )
-            split_container.add(split)
+                scaler = None
+                if self.scale_method:
+                    scaler = self._set_scaler()
+
+                split = data_split_info.DataSplitInfo(
+                    X_train=X_train,
+                    X_test=X_test,
+                    y_train=y_train,
+                    y_test=y_test,
+                    split_key=split_key,
+                    split_index=split_index,
+                    scaler=scaler,
+                    features=feature_names,
+                    categorical_features=categorical_features,
+                    group_index_train=group_index_train,
+                    group_index_test=group_index_test
+                )
+                split_container.add(split)
 
         self._splits[split_key] = split_container
         self.services.reporting.add_dataset(group_name, split_container)
         return split_container
-=======
-
-        train_idx, test_idx = next(self.splitter.split(X, y, groups))
-        X_train = X.iloc[train_idx]  # pylint: disable=C0103
-        X_test = X.iloc[test_idx]  # pylint: disable=C0103
-        y_train = y.iloc[train_idx]  # pylint: disable=C0103
-        y_test = y.iloc[test_idx]  # pylint: disable=C0103
-
-        # Apply preprocessing
-        X_train, X_test, feature_names, categorical_features, continuous_features, fitted_scaler = self._apply_preprocessing(  # pylint: disable=C0103
-            X_train, X_test, y_train, feature_names, categorical_features
-        )
-
-        if self.group_column:
-            group_index_train = {
-                "values": groups.iloc[train_idx].values.copy(),
-                "indices": train_idx.copy(),
-                "series": groups.iloc[train_idx].copy(),
-            }
-            group_index_test = {
-                "values": groups.iloc[test_idx].values.copy(),
-                "indices": test_idx.copy(),
-                "series": groups.iloc[test_idx].copy(),
-            }
-        else:
-            group_index_train = None
-            group_index_test = None
-
-        split = data_split_info.DataSplitInfo(
-            X_train=X_train,
-            X_test=X_test,
-            y_train=y_train,
-            y_test=y_test,
-            filename=data_path,
-            features=feature_names,
-            categorical_features=categorical_features,
-            continuous_features=continuous_features,
-            group_index_train=group_index_train,
-            group_index_test=group_index_test,
-            scaler=fitted_scaler,
-        )
-        self._splits[split_key] = split
-        return split
->>>>>>> ab374c16
 
     def to_markdown(self) -> str:
         """Creates a markdown representation of the DataManager configuration.
