"""Manager for evaluating models and generating plots.

<<<<<<< HEAD
Mananges services and evaluators for model evaluation and visualization.
Services implement functionality shared by all evaluators. Evaluators implement
a specific evaluation method. EvaluationManager coordinates the use of services
and evaluators.
=======
This module defines the EvaluationManager class, which provides methods for
evaluating models, generating plots, and comparing models. These methods are
used when building a training workflow.
>>>>>>> ab374c16
"""

from pathlib import Path
from typing import Dict, Any
import copy
import os

import numpy as np
from sklearn import base
import joblib

from brisk.evaluation.evaluators import registry
from brisk.evaluation import metric_manager
from brisk.evaluation.evaluators import builtin
from brisk.services import get_services, update_experiment_config
from brisk.evaluation.evaluators.base import BaseEvaluator

class EvaluationManager:
    """Coordinator for evaluation operations.

<<<<<<< HEAD
    Manages services and evaluators for model evaluation and visualization.
    Services implement functionality shared by all evaluators. Evaluators
    implement a specific evaluation method. EvaluationManager coordinates the
    use of services and evaluators.

=======
    This class provides methods for model evaluation, including calculating
    metrics, generating plots, comparing models, and hyperparameter tuning. It
    is designed to be used within a Workflow instance.

    Parameters
    ----------
    algorithm_config : AlgorithmCollection
        Configuration for algorithms.
    metric_config : MetricManager
        Configuration for evaluation metrics.
    output_dir : str
        Directory to save results.
    split_metadata : Dict[str, Any]
        Metadata to include in metric calculations.
    logger : Optional[logging.Logger]
        Logger instance to use.

>>>>>>> ab374c16
    Attributes
    ----------
    services : ServiceBundle
        The global services bundle
    metric_config : MetricManager
        The metric configuration manager
    output_dir : Path
        The output directory for the evaluation results
    registry : EvaluatorRegistry
        The evaluator registry with evaluators for models
    """
    def __init__(
        self,
        metric_config: metric_manager.MetricManager,
    ):
        self.services = get_services()
        self.metric_config = copy.deepcopy(metric_config)
<<<<<<< HEAD
        self.output_dir = None
        self.registry = registry.EvaluatorRegistry()
        self._initialize_builtin_evaluators()
=======
        self.metric_config.set_split_metadata(split_metadata)
        self.output_dir = output_dir
        self.group_index_train = group_index_train
        self.group_index_test = group_index_test
        if group_index_train is not None and group_index_test is not None:
            self.data_has_groups = True
        else:
            self.data_has_groups = False
        self.logger = logger

        self.primary_color = "#0074D9" # Celtic Blue
        self.secondary_color = "#07004D" # Federal Blue
        self.background_color = "#C4E0F9" # Columbia Blue
        self.accent_color = "#00A878" # Jade
        self.important_color = "#B95F89" # Mulberry

    # Evaluation Tools
    def evaluate_model(
        self,
        model: base.BaseEstimator,
        X: pd.DataFrame, # pylint: disable=C0103
        y: pd.Series,
        metrics: List[str],
        filename: str
    ) -> None:
        """Evaluate a model on the provided metrics and save the results.

        Parameters
        ----------
        model (BaseEstimator):
            The trained model to evaluate.
        X (pd.DataFrame):
            The input features.
        y (pd.Series):
            The target data.
        metrics (List[str]):
            A list of metrics to calculate.
        filename (str):
            The name of the output file without extension.
        """
        predictions = model.predict(X)
        results = self._calc_evaluate_model(predictions, y, metrics)
        os.makedirs(self.output_dir, exist_ok=True)
        output_path = os.path.join(self.output_dir, f"{filename}.json")
        metadata = self._get_metadata(model, is_test=X.attrs["is_test"])
        self._save_to_json(results, output_path, metadata)

        scores_log = "\n".join([
            f"{metric}: {score:.4f}"
            if isinstance(score, (int, float))
            else f"{metric}: {score}"
            for metric, score in results.items()
            if metric != "_metadata"
            ]
        )
        self.logger.info(
            "Model evaluation results:\n%s\nSaved to '%s'.",
            scores_log, output_path
        )

    def _calc_evaluate_model(
        self,
        predictions: Dict[str, Any],
        y_true: pd.Series,
        metrics: List[str]
    ) -> Dict[str, float]:
        """Calculate the evaluation results for a model.

        Parameters
        ----------
        predictions (Dict[str, Any]):
            The predictions of the model.
        y_true (pd.Series):
            The true target values.
        metrics (List[str]):
            A list of metrics to calculate.

        Returns:
        -------
        Dict[str, float]:
            A dictionary containing the evaluation results for each metric.
        """
        results = {}
        for metric_name in metrics:
            display_name = self.metric_config.get_name(metric_name)
            scorer = self.metric_config.get_metric(metric_name)
            if scorer is not None:
                score = scorer(y_true, predictions)
                results[display_name] = score
            else:
                self.logger.info(f"Scorer for {metric_name} not found.")
        return results

    def evaluate_model_cv(
        self,
        model: base.BaseEstimator,
        X: pd.DataFrame, # pylint: disable=C0103
        y: pd.Series,
        metrics: List[str],
        filename: str,
        cv: int = 5
    ) -> None:
        """Evaluate a model using cross-validation and save the scores.

        Parameters
        ----------
        model (BaseEstimator):
            The model to evaluate.
        X (pd.DataFrame):
            The input features.
        y (pd.Series):
            The target data.
        metrics (List[str]):
            A list of metrics to calculate.
        filename (str):
            The name of the output file without extension.
        cv (int):
            The number of cross-validation folds. Defaults to 5.
        """
        results = self._calc_evaluate_model_cv(model, X, y, metrics, cv)
        os.makedirs(self.output_dir, exist_ok=True)
        output_path = os.path.join(self.output_dir, f"{filename}.json")
        metadata = self._get_metadata(model, is_test=X.attrs["is_test"])
        self._save_to_json(results, output_path, metadata)

        scores_log = "\n".join([
            f"{metric}: mean={res['mean_score']:.4f}, " # pylint: disable=W1405
            f"std_dev={res['std_dev']:.4f}" # pylint: disable=W1405
            for metric, res in results.items()
            if metric != "_metadata"
        ])
        self.logger.info(
            "Cross-validation results:\n%s\nSaved to '%s'.",
            scores_log, output_path
        )

    def _calc_evaluate_model_cv(
        self,
        model: base.BaseEstimator,
        X: pd.DataFrame, # pylint: disable=C0103
        y: pd.Series,
        metrics: List[str],
        cv: int = 5
    ) -> Dict[str, float]:
        """Calculate the cross-validation results for a model.

        Parameters
        ----------
        model (BaseEstimator):
            The model to evaluate.
        X (pd.DataFrame):
            The input features.
        y (pd.Series):
            The target data.
        metrics (List[str]):
            A list of metrics to calculate.
        cv (int):
            The number of cross-validation folds. Defaults to 5.
        """
        splitter, indices = self._get_cv_splitter(y, cv)
        results = {}
        for metric_name in metrics:
            display_name = self.metric_config.get_name(metric_name)
            scorer = self.metric_config.get_scorer(metric_name)
            if scorer is not None:
                scores = model_select.cross_val_score(
                    model, X, y, scoring=scorer, cv=splitter, groups=indices
                    )
                results[display_name] = {
                    "mean_score": scores.mean(),
                    "std_dev": scores.std(),
                    "all_scores": scores.tolist()
                }
            else:
                self.logger.info(f"Scorer for {metric_name} not found.")
        return results

    def compare_models(
        self,
        *models: base.BaseEstimator,
        X: pd.DataFrame,
        y: pd.Series,
        metrics: List[str],
        filename: str,
        calculate_diff: bool = False,
    ) -> Dict[str, Dict[str, float]]:
        """Compare multiple models using specified metrics.

        Parameters
        ----------
        *models : BaseEstimator
            Models to compare
        X : DataFrame
            Input features
        y : Series
            Target values
        metrics : list of str
            Names of metrics to calculate
        filename : str
            Name for output file (without extension)
        calculate_diff : bool, optional
            Whether to calculate differences between models, by default False
        """
        comparison_results = self._calc_compare_models(
            *models, X=X, y=y, metrics=metrics, calculate_diff=calculate_diff
        )
        os.makedirs(self.output_dir, exist_ok=True)
        output_path = os.path.join(self.output_dir, f"{filename}.json")
        metadata = self._get_metadata(
            list(models), "compare_models", is_test=X.attrs["is_test"]
        )
        self._save_to_json(comparison_results, output_path, metadata)

        comparison_log = "\n".join([
            f"{model}: " +
            ", ".join(
                [f"{metric}: {score:.4f}"
                 if isinstance(score, (float, int, np.floating))
                 else f"{metric}: {score}" for metric, score in results.items()
                 if metric != "_metadata"]
                )
            for model, results in comparison_results.items()
            if model not in ["differences", "_metadata"]
        ])
        self.logger.info(
            "Model comparison results:\n%s\nSaved to '%s'.",
            comparison_log, output_path
        )

    def _calc_compare_models(
        self,
        *models: base.BaseEstimator,
        X: pd.DataFrame,
        y: pd.Series,
        metrics: List[str],
        calculate_diff: bool = False,
    ) -> Dict[str, Dict[str, float]]:
        """Calculate the comparison results for multiple models.

        Parameters
        ----------
        *models : BaseEstimator
            Models to compare
        X : DataFrame
            Input features
        y : Series
            Target values
        metrics : list of str
            Names of metrics to calculate
        calculate_diff : bool, optional
            Whether to calculate differences between models, by default False

        Returns
        -------
        dict
            Nested dictionary containing metric scores for each model
        """
        comparison_results = {}

        if not models:
            raise ValueError("At least one model must be provided")

        model_names = []
        for model in models:
            wrapper = self._get_algo_wrapper(model.wrapper_name)
            model_names.append(wrapper.display_name)

        # Evaluate the model and collect results
        for model_name, model in zip(model_names, models):
            predictions = model.predict(X)
            results = {}

            for metric_name in metrics:
                scorer = self.metric_config.get_metric(metric_name)
                display_name = self.metric_config.get_name(metric_name)
                if scorer is not None:
                    score = scorer(y, predictions)
                    results[display_name] = score
                else:
                    self.logger.info(f"Scorer for {metric_name} not found.")

            comparison_results[model_name] = results

        # Calculate the difference between models for each metric
        if calculate_diff and len(models) > 1:
            comparison_results["differences"] = {}
            model_pairs = list(itertools.combinations(model_names, 2))

            for metric_name in metrics:
                display_name = self.metric_config.get_name(metric_name)
                comparison_results["differences"][display_name] = {}

                for model_a, model_b in model_pairs:
                    score_a = comparison_results[model_a][display_name]
                    score_b = comparison_results[model_b][display_name]
                    diff = score_b - score_a
                    comparison_results["differences"][display_name][
                        f"{model_b} - {model_a}"
                    ] = diff
        return comparison_results

    def plot_pred_vs_obs(
        self,
        model: base.BaseEstimator,
        X: pd.DataFrame, # pylint: disable=C0103
        y_true: pd.Series,
        filename: str
    ) -> None:
        """Plot predicted vs. observed values and save the plot.

        Parameters
        ----------
        model (BaseEstimator):
            The trained model.
        X (pd.DataFrame):
            The input features.
        y_true (pd.Series):
            The true target values.
        filename (str):
            The name of the output file (without extension).
        """
        prediction = model.predict(X)
        plot_data, max_range = self._calc_plot_pred_vs_obs(prediction, y_true)
        wrapper = self._get_algo_wrapper(model.wrapper_name)
        plot = (
            pn.ggplot(plot_data, pn.aes(x="Observed", y="Predicted")) +
            pn.geom_point(
                color="black", size=3, stroke=0.25, fill=self.primary_color
            ) +
            pn.geom_abline(
                slope=1, intercept=0, color=self.important_color,
                linetype="dashed"
            ) +
            pn.labs(
                x="Observed Values",
                y="Predicted Values",
                title=f"Predicted vs. Observed Values ({wrapper.display_name})"
            ) +
            pn.coord_fixed(
                xlim=[0, max_range],
                ylim=[0, max_range]
            ) +
            theme.brisk_theme()
        )

        os.makedirs(self.output_dir, exist_ok=True)
        output_path = os.path.join(self.output_dir, f"{filename}.png")
        metadata = self._get_metadata(model, is_test=X.attrs["is_test"])
        self._save_plot(output_path, metadata, plot=plot)
        self.logger.info(
            "Predicted vs. Observed plot saved to '%s'.", output_path
        )

    def _calc_plot_pred_vs_obs(
        self,
        prediction: pd.Series,
        y_true: pd.Series,
    ) -> None:
        """Calculate the plot data for the predicted vs. observed values.

        Parameters
        ----------
        prediction (pd.Series):
            The predicted values.
        y_true (pd.Series):
            The true target values.

        Returns
        -------
        Tuple[pd.DataFrame, float]:
            A tuple containing the plot data and the maximum range of the plot.
        """
        plot_data = pd.DataFrame({
            "Observed": y_true,
            "Predicted": prediction
        })
        max_range = plot_data[["Observed", "Predicted"]].max().max()
        return plot_data, max_range

    def plot_learning_curve(
        self,
        model: base.BaseEstimator,
        X_train: pd.DataFrame, # pylint: disable=C0103
        y_train: pd.Series,
        cv: int = 5,
        num_repeats: int = 1,
        n_jobs: int = -1,
        metric: str = "neg_mean_absolute_error",
        filename: str = "learning_curve"
    ) -> None:
        """Plot learning curves showing model performance vs training size.

        Parameters
        ----------
        model : BaseEstimator
            Model to evaluate
        X_train : DataFrame
            Training features
        y_train : Series
            Training target values
        cv : int, optional
            Number of cross-validation folds, by default 5
        num_repeats : int, optional
            Number of times to repeat CV, by default 1
        n_jobs : int, optional
            Number of parallel jobs, by default -1
        metric : str, optional
            Scoring metric to use, by default "neg_mean_absolute_error"
        filename : str, optional
            Name for output file, by default "learning_curve"
        """
        results = self._calc_plot_learning_curve(
            model, X_train, y_train, cv, num_repeats, n_jobs, metric
        )
        # Create subplots
        _, axes = plt.subplots(1, 3, figsize=(16, 6))
        plt.rcParams.update({"font.size": 12})

        # Plot Learning Curve
        display_name = self.metric_config.get_name(metric)
        wrapper = self._get_algo_wrapper(model.wrapper_name)
        axes[0].set_title(
            f"Learning Curve ({wrapper.display_name})", fontsize=20
        )
        axes[0].set_xlabel("Training Examples", fontsize=12)
        axes[0].set_ylabel(display_name, fontsize=12)
        axes[0].grid()
        axes[0].fill_between(
            results["train_sizes"],
            results["train_scores_mean"] - results["train_scores_std"],
            results["train_scores_mean"] + results["train_scores_std"],
            alpha=0.1, color="r"
            )
        axes[0].fill_between(
            results["train_sizes"],
            results["test_scores_mean"] - results["test_scores_std"],
            results["test_scores_mean"] + results["test_scores_std"],
            alpha=0.1, color="g"
            )
        axes[0].plot(
            results["train_sizes"], results["train_scores_mean"], "o-",
            color="r", label="Training Score"
            )
        axes[0].plot(
            results["train_sizes"], results["test_scores_mean"], "o-",
            color="g", label="Cross-Validation Score"
            )
        axes[0].legend(loc="best")

        # Plot n_samples vs fit_times
        axes[1].grid()
        axes[1].plot(results["train_sizes"], results["fit_times_mean"], "o-")
        axes[1].fill_between(
            results["train_sizes"],
            results["fit_times_mean"] - results["fit_times_std"],
            results["fit_times_mean"] + results["fit_times_std"],
            alpha=0.1
            )
        axes[1].set_xlabel("Training Examples", fontsize=12)
        axes[1].set_ylabel("Fit Times", fontsize=12)
        axes[1].set_title("Scalability of the Model", fontsize=16)

        # Plot fit_time vs score
        axes[2].grid()
        axes[2].plot(
            results["fit_times_mean"], results["test_scores_mean"], "o-"
        )
        axes[2].fill_between(
            results["fit_times_mean"],
            results["test_scores_mean"] - results["test_scores_std"],
            results["test_scores_mean"] + results["test_scores_std"],
            alpha=0.1
            )
        axes[2].set_xlabel("Fit Times", fontsize=12)
        axes[2].set_ylabel(display_name, fontsize=12)
        axes[2].set_title("Performance of the Model", fontsize=16)

        plt.tight_layout()

        os.makedirs(self.output_dir, exist_ok=True)
        output_path = os.path.join(self.output_dir, f"{filename}.png")
        metadata = self._get_metadata(model, is_test=X_train.attrs["is_test"])
        self._save_plot(output_path, metadata)
        self.logger.info(f"Learning Curve plot saved to '{output_path}''.")

    def _calc_plot_learning_curve(
        self,
        model: base.BaseEstimator,
        X_train: pd.DataFrame, # pylint: disable=C0103
        y_train: pd.Series,
        cv: int = 5,
        num_repeats: Optional[int] = None,
        n_jobs: int = -1,
        metric: str = "neg_mean_absolute_error",
    ) -> Dict[str, float]:
        """Calculate the plot data for the learning curve.

        Parameters
        ----------
        model : BaseEstimator
            Model to evaluate
        X_train : DataFrame
            Training features
        y_train : Series
            Training target values
        cv : int, optional
            Number of cross-validation folds, by default 5
        num_repeats : int, optional
            Number of times to repeat CV, by default None
        n_jobs : int, optional
            Number of parallel jobs, by default -1
        metric : str, optional
            Scoring metric to use, by default "neg_mean_absolute_error"

        Returns
        -------
        Dict[str, float]:
            A dictionary containing the learning curve data.
        """
        splitter, indices = self._get_cv_splitter(y_train, cv, num_repeats)
        results = {}
        scorer = self.metric_config.get_scorer(metric)

        # Generate learning curve data
        train_sizes, train_scores, test_scores, fit_times, _ = (
            model_select.learning_curve(
                model, X_train, y_train, cv=splitter, groups=indices,
                n_jobs=n_jobs, train_sizes=np.linspace(0.1, 1.0, 5),
                return_times=True, scoring=scorer
            )
        )
        results["train_sizes"] = train_sizes
        # Calculate means and standard deviations
        results["train_scores_mean"] = np.mean(train_scores, axis=1)
        results["train_scores_std"] = np.std(train_scores, axis=1)
        results["test_scores_mean"] = np.mean(test_scores, axis=1)
        results["test_scores_std"] = np.std(test_scores, axis=1)
        results["fit_times_mean"] = np.mean(fit_times, axis=1)
        results["fit_times_std"] = np.std(fit_times, axis=1)
        return results

    def plot_feature_importance(
        self,
        model: base.BaseEstimator,
        X: pd.DataFrame, # pylint: disable=C0103
        y: pd.Series,
        threshold: Union[int, float],
        feature_names: List[str],
        filename: str,
        metric: str,
        num_rep: int
    ) -> None:
        """Plot the feature importance for the model and save the plot.

        Parameters
        ----------
        model (BaseEstimator):
            The model to evaluate.
        X (pd.DataFrame):
            The input features.
        y (pd.Series):
            The target data
        threshold (Union[int, float]):
            The number of features or the threshold to filter features by
            importance.
        feature_names (List[str]):
            A list of feature names corresponding to the columns in X.
        filename (str):
            The name of the output file (without extension).
        metric (str):
            The metric to use for evaluation.
        num_rep (int):
            The number of repetitions for calculating importance.
        """
        importance_data, plot_width, plot_height = (
            self._calc_plot_feature_importance(
                model, X, y, threshold, feature_names, metric, num_rep
            )
        )
        display_name = self.metric_config.get_name(metric)
        wrapper = self._get_algo_wrapper(model.wrapper_name)
        plot = (
            pn.ggplot(importance_data, pn.aes(x="Feature", y="Importance")) +
            pn.geom_bar(stat="identity", fill=self.primary_color) +
            pn.coord_flip() +
            pn.labs(
                x="Feature", y=f"Importance ({display_name})",
                title=f"Feature Importance ({wrapper.display_name})"
            ) +
            theme.brisk_theme()
        )
        os.makedirs(self.output_dir, exist_ok=True)
        output_path = os.path.join(self.output_dir, f"{filename}.png")
        metadata = self._get_metadata(model, is_test=X.attrs["is_test"])
        self._save_plot(output_path, metadata, plot, plot_height, plot_width)
        self.logger.info(
            "Feature Importance plot saved to '%s'.", output_path
        )

    def _calc_plot_feature_importance(
        self,
        model: base.BaseEstimator,
        X: pd.DataFrame, # pylint: disable=C0103
        y: pd.Series,
        threshold: Union[int, float],
        feature_names: List[str],
        metric: str,
        num_rep: int
    ) -> Tuple[pd.DataFrame, float, float]:
        """Calculate the plot data for the feature importance.

        Parameters
        ----------
        model (BaseEstimator):
            The model to evaluate.
        X (pd.DataFrame):
            The input features.
        y (pd.Series):
            The target data
        threshold (Union[int, float]):
            The number of features or the threshold to filter features by
            importance.
        feature_names (List[str]):
            A list of feature names corresponding to the columns in X.
        metric (str):
            The metric to use for evaluation.
        num_rep (int):
            The number of repetitions for calculating importance.

        Returns
        -------
        Tuple[pd.DataFrame, float, float]:
            A tuple containing the feature importance values, the width of the
            plot, and the height of the plot.
        """
        scorer = self.metric_config.get_scorer(metric)

        if isinstance(
            model, (
                tree.DecisionTreeRegressor, ensemble.RandomForestRegressor,
                ensemble.GradientBoostingRegressor)
            ):
            model.fit(X,y)
            importance = model.feature_importances_
        else:
            model.fit(X, y)
            results = inspection.permutation_importance(
                model, X=X, y=y, scoring=scorer, n_repeats=num_rep
                )
            importance = results.importances_mean

        if isinstance(threshold, int):
            sorted_indices = np.argsort(importance)[::-1]
            importance = importance[sorted_indices[:threshold]]
            feature_names = [
                feature_names[i] for i in sorted_indices[:threshold]
            ]
        elif isinstance(threshold, float):
            num_features = int(len(feature_names) * threshold)
            if num_features == 0:
                num_features = 1
            sorted_indices = np.argsort(importance)[::-1]
            importance = importance[sorted_indices[:num_features]]
            feature_names = [
                feature_names[i] for i in sorted_indices[:num_features]
            ]

        num_features = len(feature_names)
        size_per_feature = 0.1
        plot_width = max(
            8, size_per_feature * num_features
        )
        plot_height = max(
            6, size_per_feature * num_features * 0.75
        )
        importance_data = pd.DataFrame({
            "Feature": feature_names,
            "Importance": importance
        })
        sorted_df = importance_data.sort_values("Importance")  # type: pd.DataFrame
        sorted_features = sorted_df["Feature"].tolist()  # pylint: disable=E1136
        importance_data["Feature"] = pd.Categorical(
            importance_data["Feature"],
            categories=sorted_features,
            ordered=True
        )
        return importance_data, plot_width, plot_height

    def plot_residuals(
        self,
        model: base.BaseEstimator,
        X: pd.DataFrame, # pylint: disable=C0103
        y: pd.Series,
        filename: str,
        add_fit_line: bool = False
    ) -> None:
        """Plot the residuals of the model and save the plot.

        Parameters
        ----------
        model (BaseEstimator):
            The trained model.

        X (pd.DataFrame):
            The input features.

        y (pd.Series):
            The true target values.

        filename (str):
            The name of the output file (without extension).

        add_fit_line (bool):
            Whether to add a line of best fit to the plot.
        """
        predictions = model.predict(X)
        plot_data = self._calc_plot_residuals(predictions, y)
        wrapper = self._get_algo_wrapper(model.wrapper_name)
        plot = (
            pn.ggplot(plot_data, pn.aes(
                x="Observed",
                y="Residual (Observed - Predicted)"
            )) +
            pn.geom_point(
                color="black", size=3, stroke=0.25, fill=self.primary_color
            ) +
            pn.geom_abline(
                slope=0, intercept=0, color=self.important_color,
                linetype="dashed", size=1.5
            ) +
            pn.ggtitle(f"Residuals ({wrapper.display_name})") +
            theme.brisk_theme()
        )

        if add_fit_line:
            fit = np.polyfit(
                plot_data["Observed"],
                plot_data["Residual (Observed - Predicted)"],
                1
            )
            fit_line = np.polyval(fit, plot_data["Observed"])
            plot += (
                pn.geom_line(
                    pn.aes(x="Observed", y=fit_line, group=1),
                    color=self.accent_color, size=1
                )
            )

        os.makedirs(self.output_dir, exist_ok=True)
        output_path = os.path.join(self.output_dir, f"{filename}.png")
        metadata = self._get_metadata(model, is_test=X.attrs["is_test"])
        self._save_plot(output_path, metadata, plot)
        self.logger.info(
            "Residuals plot saved to '%s'.", output_path
        )

    def _calc_plot_residuals(
        self,
        predictions: pd.Series,
        y: pd.Series,
    ) -> pd.DataFrame:
        """Calculate the residuals (observed - predicted).

        Parameters
        ----------
        predictions (pd.Series):
            The predicted values.
        y (pd.Series):
            The true target values.

        Returns
        -------
        pd.DataFrame:
            A dataframe containing the observed and residual values.
        """
        residuals = y - predictions
        plot_data = pd.DataFrame({
            "Observed": y,
            "Residual (Observed - Predicted)": residuals
        })
        return plot_data

    def plot_model_comparison(
        self,
        *models: base.BaseEstimator,
        X: pd.DataFrame,
        y: pd.Series,
        metric: str,
        filename: str
    ) -> None:
        """Plot a comparison of multiple models based on the specified metric.

        Parameters
        ----------
        models:
            A variable number of model instances to evaluate.

        X (pd.DataFrame):
            The input features.

        y (pd.Series):
            The target data.

        metric (str):
            The metric to evaluate and plot.

        filename (str):
            The name of the output file (without extension).
        """
        plot_data = self._calc_plot_model_comparison(
            *models, X=X, y=y, metric=metric
        )
        if plot_data is None:
            return

        display_name = self.metric_config.get_name(metric)
        plot = (
            pn.ggplot(plot_data, pn.aes(x="Model", y="Score")) +
            pn.geom_bar(stat="identity", fill=self.primary_color) +
            pn.geom_text(
                pn.aes(label="Score"), position=pn.position_stack(vjust=0.5),
                color="white", size=16
            ) +
            pn.ggtitle(f"Model Comparison on {display_name}") +
            pn.ylab(display_name) +
            theme.brisk_theme()
        )

        os.makedirs(self.output_dir, exist_ok=True)
        output_path = os.path.join(self.output_dir, f"{filename}.png")
        metadata = self._get_metadata(
            list(models), "plot_model_comparison", is_test=X.attrs["is_test"]
        )
        self._save_plot(output_path, metadata, plot)
        self.logger.info(
            "Model Comparison plot saved to '%s'.", output_path
        )
        plt.close()

    def _calc_plot_model_comparison(
        self,
        *models: base.BaseEstimator,
        X: pd.DataFrame,
        y: pd.Series,
        metric: str
    ) -> pd.DataFrame:
        """Calculate the plot data for the model comparison.

        Parameters
        ----------
        models:
            A variable number of model instances to evaluate.

        X (pd.DataFrame):
            The input features.

        y (pd.Series):
            The target data.

        metric (str):
            The metric to evaluate and plot.

        Returns
        -------
        pd.DataFrame:
            A dataframe containing the model names and their scores.
        """
        model_names = []
        for model in models:
            wrapper = self._get_algo_wrapper(model.wrapper_name)
            model_names.append(wrapper.display_name)

        metric_values = []

        scorer = self.metric_config.get_metric(metric)

        for model in models:
            predictions = model.predict(X)
            if scorer is not None:
                score = scorer(y, predictions)
                metric_values.append(round(score, 3))
            else:
                self.logger.info(f"Scorer for {metric} not found.")
                return None

        plot_data = pd.DataFrame({
            "Model": model_names,
            "Score": metric_values,
        })
        return plot_data
>>>>>>> ab374c16

    def set_experiment_values(
        self,
<<<<<<< HEAD
        output_dir: str,
        split_metadata: Dict[str, Any],
        group_index_train: Dict[str, np.array],
        group_index_test: Dict[str, np.array],
=======
        model: base.BaseEstimator,
        method: str,
        X_train: pd.DataFrame, # pylint: disable=C0103
        y_train: pd.Series,
        scorer: str,
        kf: int,
        num_rep: int,
        n_jobs: int,
        plot_results: bool = False
    ) -> base.BaseEstimator:
        """Perform hyperparameter tuning using grid or random search.

        Parameters
        ----------
        model (BaseEstimator):
            The model to be tuned.

        method (str):
            The search method to use ("grid" or "random").

        X_train (pd.DataFrame):
            The training data.

        y_train (pd.Series):
            The target values for training.

        scorer (str):
            The scoring metric to use.

        kf (int):
            Number of splits for cross-validation.

        num_rep (int):
            Number of repetitions for cross-validation.

        n_jobs (int):
            Number of parallel jobs to run.

        plot_results (bool):
            Whether to plot the performance of hyperparameters. Defaults to
            False.

        Returns
        -------
        BaseEstimator:
            The tuned model.
        """
        algo_wrapper = self._get_algo_wrapper(model.wrapper_name)
        param_grid = algo_wrapper.get_hyperparam_grid()
        search_result = self._calc_hyperparameter_tuning(
            model, method, X_train, y_train, scorer, kf, num_rep, n_jobs,
            param_grid
        )
        tuned_model = algo_wrapper.instantiate_tuned(
            search_result.best_params_
        )
        tuned_model.fit(X_train, y_train)
        self.logger.info(
            "Hyperparameter optimization for %s complete.",
            model.__class__.__name__
            )

        if plot_results:
            metadata = self._get_metadata(
                model, is_test=X_train.attrs["is_test"]
            )
            self._plot_hyperparameter_performance(
                param_grid, search_result, algo_wrapper.name, metadata,
                algo_wrapper.display_name
            )
        return tuned_model

    def _calc_hyperparameter_tuning(
        self,
        model: base.BaseEstimator,
        method: str,
        X_train: pd.DataFrame, # pylint: disable=C0103
        y_train: pd.Series,
        scorer: str,
        kf: int,
        num_rep: int,
        n_jobs: int,
        param_grid: Dict[str, Any]
    ) -> base.BaseEstimator:
        """Perform hyperparameter tuning using grid or random search.

        Parameters
        ----------
        model (BaseEstimator):
            The model to be tuned.

        method (str):
            The search method to use ("grid" or "random").

        X_train (pd.DataFrame):
            The training data.

        y_train (pd.Series):
            The target values for training.

        scorer (str):
            The scoring metric to use.

        kf (int):
            Number of splits for cross-validation.

        num_rep (int):
            Number of repetitions for cross-validation.

        n_jobs (int):
            Number of parallel jobs to run.

        param_grid (Dict[str, Any]):
            The hyperparameter grid used for tuning.

        Returns
        -------
        BaseEstimator:
            The tuned model.
        """
        if method == "grid":
            searcher = model_select.GridSearchCV
        elif method == "random":
            searcher = model_select.RandomizedSearchCV
        else:
            raise ValueError(
                f"method must be one of (grid, random). {method} was entered."
                )

        self.logger.info(
            "Starting hyperparameter optimization for %s",
            model.__class__.__name__
            )
        score = self.metric_config.get_scorer(scorer)
        splitter, indices = self._get_cv_splitter(y_train, kf, num_rep)

        # The arguments for each sklearn searcher are different which is why the
        # first two arguments have no keywords. If adding another searcher make
        # sure the argument names do not conflict.
        search = searcher(
            model, param_grid, n_jobs=n_jobs, cv=splitter, scoring=score
        )
        search_result = search.fit(X_train, y_train, groups=indices)
        return search_result

    def _plot_hyperparameter_performance(
        self,
        param_grid: Dict[str, Any],
        search_result: Any,
        algorithm_name: str,
        metadata: Dict[str, Any],
        display_name: str
    ) -> None:
        """Plot the performance of hyperparameter tuning.

        Parameters
        ----------
        param_grid (Dict[str, Any]):
            The hyperparameter grid used for tuning.

        search_result (Any):
            The result from cross-validation during tuning.

        algorithm_name (str):
            The name of the algorithm.

        metadata (Dict[str, Any]):
            Metadata to be included with the plot.

        display_name (str):
            The name of the algorithm to use in the plot labels.
        """
        param_keys = list(param_grid.keys())

        if len(param_keys) == 0:
            return

        elif len(param_keys) == 1:
            self._plot_1d_performance(
                param_values=param_grid[param_keys[0]],
                mean_test_score=search_result.cv_results_["mean_test_score"],
                param_name=param_keys[0],
                algorithm_name=algorithm_name,
                metadata=metadata,
                display_name=display_name
            )
        elif len(param_keys) == 2:
            self._plot_3d_surface(
                param_grid=param_grid,
                search_result=search_result,
                param_names=param_keys,
                algorithm_name=algorithm_name,
                metadata=metadata,
                display_name=display_name
            )
        else:
            self.logger.info(
                "Higher dimensional visualization not implemented yet"
                )

    def _plot_1d_performance(
        self,
        param_values: List[Any],
        mean_test_score: List[float],
        param_name: str,
        algorithm_name: str,
        metadata: Dict[str, Any],
        display_name: str
    ) -> None:
        """Plot the performance of a single hyperparameter vs mean test score.

        Parameters
        ----------
        param_values (List[Any]):
            The values of the hyperparameter.

        mean_test_score (List[float]):
            The mean test scores for each hyperparameter value.

        param_name (str):
            The name of the hyperparameter.

        algorithm_name (str):
            The name of the algorithm.

        metadata (Dict[str, Any]):
            Metadata to be included with the plot.

        display_name (str):
            The name of the algorithm to use in the plot labels.
        """
        plot_data = pd.DataFrame({
            "Hyperparameter": param_values,
            "Mean Test Score": mean_test_score,
        })
        param_name = param_name.capitalize()
        title = f"Hyperparameter Performance: {display_name}"
        plot = (
            pn.ggplot(
                plot_data, pn.aes(x="Hyperparameter", y="Mean Test Score")
            ) +
            pn.geom_point(
                color="black", size=3, stroke=0.25, fill=self.primary_color
            ) +
            pn.geom_line(color=self.primary_color) +
            pn.ggtitle(title) +
            pn.xlab(param_name) +
            theme.brisk_theme()
        )

        os.makedirs(self.output_dir, exist_ok=True)
        output_path = os.path.join(
            self.output_dir, f"{algorithm_name}_hyperparam_{param_name}.png"
            )
        self._save_plot(output_path, metadata, plot)
        self.logger.info(
            "Hyperparameter performance plot saved to '%s'.", output_path
            )

    def _plot_3d_surface(
        self,
        param_grid: Dict[str, List[Any]],
        search_result: Any,
        param_names: List[str],
        algorithm_name: str,
        metadata: Dict[str, Any],
        display_name: str
>>>>>>> ab374c16
    ) -> None:
        """Update services and metric_config with the values for the current
        experiment.

        Parameters
        ----------
<<<<<<< HEAD
        output_dir : str
            The output directory for the evaluation results
        split_metadata : Dict[str, Any]
            The split metadata for the current experiment
        group_index_train : Dict[str, np.array]
            The group index for the training split
        group_index_test : Dict[str, np.array]
            The group index for the testing split

        Returns
        -------
        None
=======
        param_grid (Dict[str, List[Any]]):
            The hyperparameter grid used for tuning.

        search_result (Any):
            The result from cross-validation during tuning.

        param_names (List[str]):
            The names of the two hyperparameters.

        algorithm_name (str):
            The name of the algorithm.

        metadata (Dict[str, Any]):
            Metadata to be included with the plot.

        display_name (str):
            The name of the algorithm to use in the plot labels.
        """
        X, Y, mean_test_score = self._calc_plot_3d_surface( # pylint: disable=C0103
            param_grid, search_result, param_names
        )
        fig = plt.figure(figsize=(10, 6))
        ax = fig.add_subplot(111, projection="3d")
        ax.plot_surface(X, Y, mean_test_score.T, cmap="viridis")
        ax.set_xlabel(param_names[0], fontsize=12)
        ax.set_ylabel(param_names[1], fontsize=12)
        ax.set_zlabel("Mean Test Score", fontsize=12)
        ax.set_title(
            f"Hyperparameter Performance: {display_name}", fontsize=16
        )
        os.makedirs(self.output_dir, exist_ok=True)
        output_path = os.path.join(
            self.output_dir, f"{algorithm_name}_hyperparam_3Dplot.png"
            )
        self._save_plot(output_path, metadata)
        self.logger.info(
            "Hyperparameter performance plot saved to '%s'.", output_path
            )

    def _calc_plot_3d_surface(
        self,
        param_grid: Dict[str, List[Any]],
        search_result: Any,
        param_names: List[str],
    ) -> Tuple[np.ndarray, np.ndarray, np.ndarray]:
        """Calculate the plot data for the 3D surface plot.

        Parameters
        ----------
        param_grid (Dict[str, List[Any]]):
            The hyperparameter grid used for tuning.

        search_result (Any):
            The result from cross-validation during tuning.

        param_names (List[str]):
            The names of the two hyperparameters.

        Returns
        -------
        Tuple[np.ndarray, np.ndarray, np.ndarray]:
            A tuple containing the X, Y ndarrays for the meshgrid, and mean test
            score values.
>>>>>>> ab374c16
        """
        self.output_dir = Path(output_dir)
        update_experiment_config(
            self.output_dir, group_index_train, group_index_test
        )
        self.update_metrics(split_metadata)

    def update_metrics(self, split_metadata: Dict[str, Any]) -> None:
        """Update the metric configuration with the split metadata.

        Parameters
        ----------
<<<<<<< HEAD
        split_metadata : Dict[str, Any]
            The split metadata for the current experiment

        Returns
        -------
        None
        """
        self.metric_config.set_split_metadata(split_metadata)
=======
        model : Any
            Trained classification model with predict method
        X : ndarray
            The input features.
        y : ndarray
            The true target values.
        filename : str
            The name of the output file (without extension).
        """
        prediction = model.predict(X)
        data = self._calc_confusion_matrix(prediction, y)
        os.makedirs(self.output_dir, exist_ok=True)
        output_path = os.path.join(self.output_dir, f"{filename}.json")
        metadata = self._get_metadata(model, is_test=X.attrs["is_test"])
        self._save_to_json(data, output_path, metadata)

        header = " " * 10 + " ".join(
            f"{label:>10}" for label in data["labels"]
        ) + "\n"
        rows = [f"{label:>10} " + " ".join(f"{count:>10}" for count in row)
                for label, row in zip(data["labels"], data["confusion_matrix"])]
        table = header + "\n".join(rows)
        confusion_log = f"Confusion Matrix:\n{table}"
        self.logger.info(confusion_log)

    def _calc_confusion_matrix(
        self,
        prediction: pd.Series,
        y: np.ndarray,
    ) -> Dict[str, Any]:
        """Generate a confusion matrix.

        Parameters
        ----------
        prediction (pd.Series):
            The predicted target values.
        y (np.ndarray):
            The true target values.

        Returns
        -------
        Dict[str, Any]:
            A dictionary containing the confusion matrix and labels.
        """
        labels = np.unique(y).tolist()
        cm = sk_metrics.confusion_matrix(y, prediction, labels=labels).tolist()
        data = {
            "confusion_matrix": cm,
            "labels": labels
            }
        return data

    def plot_confusion_heatmap(
        self,
        model: Any,
        X: np.ndarray, # pylint: disable=C0103
        y: np.ndarray,
        filename: str
    ) -> None:
        """Plot a heatmap of the confusion matrix for a model.

        Parameters
        ----------
        model (Any):
            The trained classification model with a `predict` method.

        X (np.ndarray):
            The input features.

        y (np.ndarray):
            The target labels.

        filename (str):
            The path to save the confusion matrix heatmap image.
        """
        prediction = model.predict(X)
        plot_data = self._calc_plot_confusion_heatmap(prediction, y)
        wrapper = self._get_algo_wrapper(model.wrapper_name)
        plot = (
            pn.ggplot(plot_data, pn.aes(
                x="Predicted Label",
                y="True Label",
                fill="Percentage"
            )) +
            pn.geom_tile() +
            pn.geom_text(pn.aes(label="Label"), color="black") +
            pn.scale_fill_gradient( # pylint: disable=E1123
                low="white",
                high=self.primary_color,
                name="Percentage (%)",
                limits=(0, 100)
            ) +
            pn.ggtitle(f"Confusion Matrix Heatmap ({wrapper.display_name})") +
            theme.brisk_theme()
        )
>>>>>>> ab374c16

    def _initialize_builtin_evaluators(self):
        """Initalize all built-in evaluators with shared services.

<<<<<<< HEAD
        This method registers all built-in evaluators with the evaluator 
        registry and sets the services for each evaluator.

        Returns
        -------
        None
=======
    def _calc_plot_confusion_heatmap(
        self,
        prediction: pd.Series,
        y: np.ndarray,
    ) -> pd.DataFrame:
        """Calculate the plot data for the confusion matrix heatmap.

        Parameters
        ----------
        prediction (pd.Series):
            The predicted target values.
        y (np.ndarray):
            The true target values.

        Returns
        -------
        pd.DataFrame:
            A dataframe containing the confusion matrix heatmap data.
        """
        labels = np.unique(y).tolist()
        cm = sk_metrics.confusion_matrix(y, prediction, labels=labels)
        cm_percent = cm / cm.sum() * 100

        plot_data = []
        for true_index, true_label in enumerate(labels):
            for pred_index, pred_label in enumerate(labels):
                count = cm[true_index, pred_index]
                percentage = cm_percent[true_index, pred_index]
                plot_data.append({
                    "True Label": true_label,
                    "Predicted Label": pred_label,
                    "Percentage": percentage,
                    "Label": f"{int(count)}\n({percentage:.1f}%)"
                })
        plot_data = pd.DataFrame(plot_data)
        return plot_data

    def plot_roc_curve(
        self,
        model: Any,
        X: np.ndarray, # pylint: disable=C0103
        y: np.ndarray,
        filename: str,
        pos_label: Optional[int] = 1
    ) -> None:
        """Plot a reciever operator curve with area under the curve.

        Parameters
        ----------
        model (Any):
            The trained binary classification model.
        X (np.ndarray):
            The input features.
        y (np.ndarray):
            The true binary labels.
        filename (str):
            The path to save the ROC curve image.
        pos_label (Optional[int]):
            The label of the positive class.
>>>>>>> ab374c16
        """
        builtin.register_builtin_evaluators(self.registry)

        for evaluator in self.registry.evaluators.values():
            evaluator.set_services(self.services)

        self.services.reporting.set_evaluator_registry(self.registry)

    def get_evaluator(self, name: str) -> BaseEvaluator:
        """Return an evaluator instance.

        Parameters
        ----------
<<<<<<< HEAD
        name : str
            The name of the evaluator

        Returns
        -------
        BaseEvaluator
            An evaluator instance
        """
        evaluator = self.registry.get(name)
        evaluator.set_metric_config(self.metric_config)
        return evaluator
=======
        y_score (pd.Series):
            The class probabilities.
        y (np.ndarray):
            The true binary labels.
        pos_label (Optional[int]):
            The label of the positive class.

        Returns
        -------
        Tuple[pd.DataFrame, pd.DataFrame, float]:
            A tuple containing the ROC curve data, the AUC data, and the AUC
            score.
        """
        fpr, tpr, _ = sk_metrics.roc_curve(y, y_score, pos_label=pos_label)
        auc = sk_metrics.roc_auc_score(y, y_score)

        roc_data = pd.DataFrame({
            "False Positive Rate": fpr,
            "True Positive Rate": tpr,
            "Type": "ROC Curve"
        })
        ref_line = pd.DataFrame({
            "False Positive Rate": [0, 1],
            "True Positive Rate": [0, 1],
            "Type": "Random Guessing"
        })
        auc_data = pd.DataFrame({
            "False Positive Rate": np.linspace(0, 1, 500),
            "True Positive Rate": np.interp(
                np.linspace(0, 1, 500), fpr, tpr
            ),
            "Type": "ROC Curve"
        })
        plot_data = pd.concat([roc_data, ref_line])
        return plot_data, auc_data, auc

    def plot_precision_recall_curve(
        self,
        model: Any,
        X: np.ndarray, # pylint: disable=C0103
        y: np.ndarray,
        filename: str,
        pos_label: Optional[int] = 1
    ) -> None:
        """Plot a precision-recall curve with average precision.

        Parameters
        ----------
        model (Any):
            The trained binary classification model.

        X (np.ndarray):
            The input features.

        y (np.ndarray):
            The true binary labels.

        filename (str):
            The path to save the plot.

        pos_label (Optional[int]):
            The label of the positive class.
        """
        if hasattr(model, "predict_proba"):
            # Use probability of the positive class
            y_score = model.predict_proba(X)[:, 1]
        elif hasattr(model, "decision_function"):
            # Use decision function score
            y_score = model.decision_function(X)
        else:
            # Use binary predictions as a last resort
            y_score = model.predict(X)
        plot_data, ap_score = self._calc_plot_precision_recall_curve(
            y_score, y, pos_label
        )
        wrapper = self._get_algo_wrapper(model.wrapper_name)
        plot = (
            pn.ggplot(plot_data, pn.aes(
                x="Recall",
                y="Precision",
                color="Type",
                linetype="Type"
            )) +
            pn.geom_line(size=1) +
            pn.scale_color_manual(
                values=[self.important_color, self.primary_color],
                na_value="black"
            ) +
            pn.scale_linetype_manual(
                values=["dashed", "solid"]
            ) +
            pn.labs(
                title=f"Precision-Recall Curve ({wrapper.display_name})",
                color="",
                linetype=""
            ) +
            theme.brisk_theme() +
            pn.coord_fixed(ratio=1)
        )

        os.makedirs(self.output_dir, exist_ok=True)
        output_path = os.path.join(self.output_dir, f"{filename}.png")
        metadata = self._get_metadata(model, is_test=X.attrs["is_test"])
        self._save_plot(output_path, metadata, plot)
        self.logger.info(
            "Precision-Recall curve with AP = %.2f saved to %s",
            ap_score, output_path
            )

    def _calc_plot_precision_recall_curve(
        self,
        y_score: pd.Series,
        y: np.ndarray,
        pos_label: Optional[int] = 1
    ) -> pd.DataFrame:
        """Calculate the plot data for the precision-recall curve.

        Parameters
        ----------
        y_score (pd.Series):
            The class probabilities.

        y (np.ndarray):
            The true binary labels.

        pos_label (Optional[int]):
            The label of the positive class.

        Returns
        -------
        pd.DataFrame:
            A dataframe containing the precision-recall curve data.
        """
        precision, recall, _ = sk_metrics.precision_recall_curve(
            y, y_score, pos_label=pos_label
        )
        ap_score = sk_metrics.average_precision_score(
            y, y_score, pos_label=pos_label
        )

        pr_data = pd.DataFrame({
            "Recall": recall,
            "Precision": precision,
            "Type": "PR Curve"
        })
        ap_line = pd.DataFrame({
            "Recall": [0, 1],
            "Precision": [ap_score, ap_score],
            "Type": f"AP Score = {ap_score:.2f}"
        })

        plot_data = pd.concat([pr_data, ap_line])
        return plot_data, ap_score

    # Utility Methods
    def _save_to_json(
        self,
        data: Dict[str, Any],
        output_path: str,
        metadata: Optional[Dict[str, Any]] = None
    ) -> None:
        """Save dictionary to JSON file with metadata.

        Parameters
        ----------
        data : dict
            Data to save

        output_path : str
            The path to the output file.

        metadata : dict, optional
            Metadata to include, by default None
        """
        try:
            if metadata:
                data["_metadata"] = metadata

            with open(output_path, "w", encoding="utf-8") as file:
                json.dump(data, file, indent=4)

        except IOError as e:
            self.logger.info(f"Failed to save JSON to {output_path}: {e}")

    def _save_plot(
        self,
        output_path: str,
        metadata: Optional[Dict[str, Any]] = None,
        plot: Optional[pn.ggplot] = None,
        height: int = 6,
        width: int = 8
    ) -> None:
        """Save current plot to file with metadata.

        Parameters
        ----------
        output_path (str):
            The path to the output file.

        metadata (dict, optional):
            Metadata to include, by default None

        plot (ggplot, optional):
            Plotnine plot object, by default None

        height (int, optional):
            The plot height in inches, by default 6

        width (int, optional):
            The plot width in inches, by default 8
        """
        try:
            if metadata:
                for key, value in metadata.items():
                    if isinstance(value, dict):
                        metadata[key] = json.dumps(value)
            if plot:
                plot.save(
                    filename=output_path, format="png", metadata=metadata,
                    height=height, width=width, dpi=100
                )
            else:
                plt.savefig(output_path, format="png", metadata=metadata)
                plt.close()

        except IOError as e:
            self.logger.info(f"Failed to save plot to {output_path}: {e}")
>>>>>>> ab374c16

    def save_model(self, model: base.BaseEstimator, filename: str) -> None:
        """Save model to pickle file.

        Parameters
        ----------
        model (BaseEstimator):
            The model to save.

        filename (str):
            The name for the output file (without extension).
        """
        os.makedirs(self.output_dir, exist_ok=True)
        output_path = os.path.join(self.output_dir, f"{filename}.pkl")
        metadata = self.services.metadata.get_model(
            model, method_name="save_model"
        )
        model_package = {
            "model": model,
            "metadata": metadata
        }
        joblib.dump(model_package, output_path)
        self.services.logger.logger.info(
            "Saving model '%s' to '%s'.", filename, output_path
        )

    def load_model(self, filepath: str) -> base.BaseEstimator:
        """Load model from pickle file.

        Parameters
        ----------
        filepath : str
            Path to saved model file

        Returns
        -------
        BaseEstimator
            Loaded model

        Raises
        ------
        FileNotFoundError
            If model file does not exist
        """
        if not os.path.exists(filepath):
            raise FileNotFoundError(f"No model found at {filepath}")
<<<<<<< HEAD
        return joblib.load(filepath)
=======
        return joblib.load(filepath)

    def _get_metadata(
        self,
        models: Union[base.BaseEstimator, List[base.BaseEstimator]],
        method_name: Optional[str] = None,
        is_test: bool = False
    ) -> Dict[str, Any]:
        """Generate metadata for output files.

        Parameters
        ----------
        models : BaseEstimator or list of BaseEstimator
            The models to include in metadata.

        method_name (str, optional):
            The name of the calling method, by default None

        is_test (bool, optional):
            Whether the data is test data, by default False

        Returns
        -------
        dict
            Metadata including timestamp, method name, algorith wrapper name,
            and algorithm display name
        """
        metadata = {
            "timestamp": datetime.datetime.now().strftime("%Y-%m-%d %H:%M:%S"),
            "method": method_name if method_name else inspect.stack()[1][3],
            "models": {},
            "is_test": str(is_test)
        }
        if not isinstance(models, list):
            models = [models]

        for model in models:
            wrapper = self._get_algo_wrapper(model.wrapper_name)
            metadata["models"][wrapper.name] = wrapper.display_name

        return metadata

    def _get_algo_wrapper(
        self,
        wrapper_name: str
    ) -> algorithm_wrapper.AlgorithmWrapper:
        """Get the AlgorithmWrapper instance.

        Parameters
        ----------
        wrapper_name : str
            The name of the AlgorithmWrapper to retrieve

        Returns
        -------
        AlgorithmWrapper
            The AlgorithmWrapper instance
        """
        return self.algorithm_config[wrapper_name]

    def _get_group_index(self, is_test: bool) -> Dict[str, np.array]:
        """Get the group index for the training or test data.

        Parameters
        ----------
        is_test (bool):
            Whether the data is test data.
        """
        if self.data_has_groups:
            if is_test:
                return self.group_index_test
            return self.group_index_train
        return None

    def _get_cv_splitter(
        self,
        y: pd.Series,
        cv: int = 5,
        num_repeats: Optional[int] = None
    ) -> Tuple[model_select.BaseCrossValidator, np.array]:
        group_index = self._get_group_index(y.attrs["is_test"])

        is_categorical = False
        if y.nunique() / len(y) < 0.05:
            is_categorical = True

        if group_index:
            if is_categorical and num_repeats:
                self.logger.warning(
                    "No splitter for grouped data and repeated splitting, "
                    "using StratifiedGroupKFold instead."
                )
                splitter = model_select.StratifiedGroupKFold(n_splits=cv)
            elif not is_categorical and num_repeats:
                self.logger.warning(
                    "No splitter for grouped data and repeated splitting, "
                    "using GroupKFold instead."
                )
                splitter = model_select.GroupKFold(n_splits=cv)
            elif is_categorical:
                splitter = model_select.StratifiedGroupKFold(n_splits=cv)
            else:
                splitter = model_select.GroupKFold(n_splits=cv)

        else:
            if is_categorical and num_repeats:
                splitter = model_select.RepeatedStratifiedKFold(n_splits=cv)
            elif not is_categorical and num_repeats:
                splitter = model_select.RepeatedKFold(n_splits=cv)
            elif is_categorical:
                splitter = model_select.StratifiedKFold(n_splits=cv)
            else:
                splitter = model_select.KFold(n_splits=cv)

        if group_index:
            indices = group_index["indices"]
        else:
            indices = None

        return splitter, indices
>>>>>>> ab374c16
<|MERGE_RESOLUTION|>--- conflicted
+++ resolved
@@ -1,15 +1,9 @@
 """Manager for evaluating models and generating plots.
 
-<<<<<<< HEAD
 Mananges services and evaluators for model evaluation and visualization.
 Services implement functionality shared by all evaluators. Evaluators implement
 a specific evaluation method. EvaluationManager coordinates the use of services
 and evaluators.
-=======
-This module defines the EvaluationManager class, which provides methods for
-evaluating models, generating plots, and comparing models. These methods are
-used when building a training workflow.
->>>>>>> ab374c16
 """
 
 from pathlib import Path
@@ -30,31 +24,11 @@
 class EvaluationManager:
     """Coordinator for evaluation operations.
 
-<<<<<<< HEAD
     Manages services and evaluators for model evaluation and visualization.
     Services implement functionality shared by all evaluators. Evaluators
     implement a specific evaluation method. EvaluationManager coordinates the
     use of services and evaluators.
 
-=======
-    This class provides methods for model evaluation, including calculating
-    metrics, generating plots, comparing models, and hyperparameter tuning. It
-    is designed to be used within a Workflow instance.
-
-    Parameters
-    ----------
-    algorithm_config : AlgorithmCollection
-        Configuration for algorithms.
-    metric_config : MetricManager
-        Configuration for evaluation metrics.
-    output_dir : str
-        Directory to save results.
-    split_metadata : Dict[str, Any]
-        Metadata to include in metric calculations.
-    logger : Optional[logging.Logger]
-        Logger instance to use.
-
->>>>>>> ab374c16
     Attributes
     ----------
     services : ServiceBundle
@@ -72,1186 +46,22 @@
     ):
         self.services = get_services()
         self.metric_config = copy.deepcopy(metric_config)
-<<<<<<< HEAD
         self.output_dir = None
         self.registry = registry.EvaluatorRegistry()
         self._initialize_builtin_evaluators()
-=======
-        self.metric_config.set_split_metadata(split_metadata)
-        self.output_dir = output_dir
-        self.group_index_train = group_index_train
-        self.group_index_test = group_index_test
-        if group_index_train is not None and group_index_test is not None:
-            self.data_has_groups = True
-        else:
-            self.data_has_groups = False
-        self.logger = logger
-
-        self.primary_color = "#0074D9" # Celtic Blue
-        self.secondary_color = "#07004D" # Federal Blue
-        self.background_color = "#C4E0F9" # Columbia Blue
-        self.accent_color = "#00A878" # Jade
-        self.important_color = "#B95F89" # Mulberry
-
-    # Evaluation Tools
-    def evaluate_model(
-        self,
-        model: base.BaseEstimator,
-        X: pd.DataFrame, # pylint: disable=C0103
-        y: pd.Series,
-        metrics: List[str],
-        filename: str
-    ) -> None:
-        """Evaluate a model on the provided metrics and save the results.
-
-        Parameters
-        ----------
-        model (BaseEstimator):
-            The trained model to evaluate.
-        X (pd.DataFrame):
-            The input features.
-        y (pd.Series):
-            The target data.
-        metrics (List[str]):
-            A list of metrics to calculate.
-        filename (str):
-            The name of the output file without extension.
-        """
-        predictions = model.predict(X)
-        results = self._calc_evaluate_model(predictions, y, metrics)
-        os.makedirs(self.output_dir, exist_ok=True)
-        output_path = os.path.join(self.output_dir, f"{filename}.json")
-        metadata = self._get_metadata(model, is_test=X.attrs["is_test"])
-        self._save_to_json(results, output_path, metadata)
-
-        scores_log = "\n".join([
-            f"{metric}: {score:.4f}"
-            if isinstance(score, (int, float))
-            else f"{metric}: {score}"
-            for metric, score in results.items()
-            if metric != "_metadata"
-            ]
-        )
-        self.logger.info(
-            "Model evaluation results:\n%s\nSaved to '%s'.",
-            scores_log, output_path
-        )
-
-    def _calc_evaluate_model(
-        self,
-        predictions: Dict[str, Any],
-        y_true: pd.Series,
-        metrics: List[str]
-    ) -> Dict[str, float]:
-        """Calculate the evaluation results for a model.
-
-        Parameters
-        ----------
-        predictions (Dict[str, Any]):
-            The predictions of the model.
-        y_true (pd.Series):
-            The true target values.
-        metrics (List[str]):
-            A list of metrics to calculate.
-
-        Returns:
-        -------
-        Dict[str, float]:
-            A dictionary containing the evaluation results for each metric.
-        """
-        results = {}
-        for metric_name in metrics:
-            display_name = self.metric_config.get_name(metric_name)
-            scorer = self.metric_config.get_metric(metric_name)
-            if scorer is not None:
-                score = scorer(y_true, predictions)
-                results[display_name] = score
-            else:
-                self.logger.info(f"Scorer for {metric_name} not found.")
-        return results
-
-    def evaluate_model_cv(
-        self,
-        model: base.BaseEstimator,
-        X: pd.DataFrame, # pylint: disable=C0103
-        y: pd.Series,
-        metrics: List[str],
-        filename: str,
-        cv: int = 5
-    ) -> None:
-        """Evaluate a model using cross-validation and save the scores.
-
-        Parameters
-        ----------
-        model (BaseEstimator):
-            The model to evaluate.
-        X (pd.DataFrame):
-            The input features.
-        y (pd.Series):
-            The target data.
-        metrics (List[str]):
-            A list of metrics to calculate.
-        filename (str):
-            The name of the output file without extension.
-        cv (int):
-            The number of cross-validation folds. Defaults to 5.
-        """
-        results = self._calc_evaluate_model_cv(model, X, y, metrics, cv)
-        os.makedirs(self.output_dir, exist_ok=True)
-        output_path = os.path.join(self.output_dir, f"{filename}.json")
-        metadata = self._get_metadata(model, is_test=X.attrs["is_test"])
-        self._save_to_json(results, output_path, metadata)
-
-        scores_log = "\n".join([
-            f"{metric}: mean={res['mean_score']:.4f}, " # pylint: disable=W1405
-            f"std_dev={res['std_dev']:.4f}" # pylint: disable=W1405
-            for metric, res in results.items()
-            if metric != "_metadata"
-        ])
-        self.logger.info(
-            "Cross-validation results:\n%s\nSaved to '%s'.",
-            scores_log, output_path
-        )
-
-    def _calc_evaluate_model_cv(
-        self,
-        model: base.BaseEstimator,
-        X: pd.DataFrame, # pylint: disable=C0103
-        y: pd.Series,
-        metrics: List[str],
-        cv: int = 5
-    ) -> Dict[str, float]:
-        """Calculate the cross-validation results for a model.
-
-        Parameters
-        ----------
-        model (BaseEstimator):
-            The model to evaluate.
-        X (pd.DataFrame):
-            The input features.
-        y (pd.Series):
-            The target data.
-        metrics (List[str]):
-            A list of metrics to calculate.
-        cv (int):
-            The number of cross-validation folds. Defaults to 5.
-        """
-        splitter, indices = self._get_cv_splitter(y, cv)
-        results = {}
-        for metric_name in metrics:
-            display_name = self.metric_config.get_name(metric_name)
-            scorer = self.metric_config.get_scorer(metric_name)
-            if scorer is not None:
-                scores = model_select.cross_val_score(
-                    model, X, y, scoring=scorer, cv=splitter, groups=indices
-                    )
-                results[display_name] = {
-                    "mean_score": scores.mean(),
-                    "std_dev": scores.std(),
-                    "all_scores": scores.tolist()
-                }
-            else:
-                self.logger.info(f"Scorer for {metric_name} not found.")
-        return results
-
-    def compare_models(
-        self,
-        *models: base.BaseEstimator,
-        X: pd.DataFrame,
-        y: pd.Series,
-        metrics: List[str],
-        filename: str,
-        calculate_diff: bool = False,
-    ) -> Dict[str, Dict[str, float]]:
-        """Compare multiple models using specified metrics.
-
-        Parameters
-        ----------
-        *models : BaseEstimator
-            Models to compare
-        X : DataFrame
-            Input features
-        y : Series
-            Target values
-        metrics : list of str
-            Names of metrics to calculate
-        filename : str
-            Name for output file (without extension)
-        calculate_diff : bool, optional
-            Whether to calculate differences between models, by default False
-        """
-        comparison_results = self._calc_compare_models(
-            *models, X=X, y=y, metrics=metrics, calculate_diff=calculate_diff
-        )
-        os.makedirs(self.output_dir, exist_ok=True)
-        output_path = os.path.join(self.output_dir, f"{filename}.json")
-        metadata = self._get_metadata(
-            list(models), "compare_models", is_test=X.attrs["is_test"]
-        )
-        self._save_to_json(comparison_results, output_path, metadata)
-
-        comparison_log = "\n".join([
-            f"{model}: " +
-            ", ".join(
-                [f"{metric}: {score:.4f}"
-                 if isinstance(score, (float, int, np.floating))
-                 else f"{metric}: {score}" for metric, score in results.items()
-                 if metric != "_metadata"]
-                )
-            for model, results in comparison_results.items()
-            if model not in ["differences", "_metadata"]
-        ])
-        self.logger.info(
-            "Model comparison results:\n%s\nSaved to '%s'.",
-            comparison_log, output_path
-        )
-
-    def _calc_compare_models(
-        self,
-        *models: base.BaseEstimator,
-        X: pd.DataFrame,
-        y: pd.Series,
-        metrics: List[str],
-        calculate_diff: bool = False,
-    ) -> Dict[str, Dict[str, float]]:
-        """Calculate the comparison results for multiple models.
-
-        Parameters
-        ----------
-        *models : BaseEstimator
-            Models to compare
-        X : DataFrame
-            Input features
-        y : Series
-            Target values
-        metrics : list of str
-            Names of metrics to calculate
-        calculate_diff : bool, optional
-            Whether to calculate differences between models, by default False
-
-        Returns
-        -------
-        dict
-            Nested dictionary containing metric scores for each model
-        """
-        comparison_results = {}
-
-        if not models:
-            raise ValueError("At least one model must be provided")
-
-        model_names = []
-        for model in models:
-            wrapper = self._get_algo_wrapper(model.wrapper_name)
-            model_names.append(wrapper.display_name)
-
-        # Evaluate the model and collect results
-        for model_name, model in zip(model_names, models):
-            predictions = model.predict(X)
-            results = {}
-
-            for metric_name in metrics:
-                scorer = self.metric_config.get_metric(metric_name)
-                display_name = self.metric_config.get_name(metric_name)
-                if scorer is not None:
-                    score = scorer(y, predictions)
-                    results[display_name] = score
-                else:
-                    self.logger.info(f"Scorer for {metric_name} not found.")
-
-            comparison_results[model_name] = results
-
-        # Calculate the difference between models for each metric
-        if calculate_diff and len(models) > 1:
-            comparison_results["differences"] = {}
-            model_pairs = list(itertools.combinations(model_names, 2))
-
-            for metric_name in metrics:
-                display_name = self.metric_config.get_name(metric_name)
-                comparison_results["differences"][display_name] = {}
-
-                for model_a, model_b in model_pairs:
-                    score_a = comparison_results[model_a][display_name]
-                    score_b = comparison_results[model_b][display_name]
-                    diff = score_b - score_a
-                    comparison_results["differences"][display_name][
-                        f"{model_b} - {model_a}"
-                    ] = diff
-        return comparison_results
-
-    def plot_pred_vs_obs(
-        self,
-        model: base.BaseEstimator,
-        X: pd.DataFrame, # pylint: disable=C0103
-        y_true: pd.Series,
-        filename: str
-    ) -> None:
-        """Plot predicted vs. observed values and save the plot.
-
-        Parameters
-        ----------
-        model (BaseEstimator):
-            The trained model.
-        X (pd.DataFrame):
-            The input features.
-        y_true (pd.Series):
-            The true target values.
-        filename (str):
-            The name of the output file (without extension).
-        """
-        prediction = model.predict(X)
-        plot_data, max_range = self._calc_plot_pred_vs_obs(prediction, y_true)
-        wrapper = self._get_algo_wrapper(model.wrapper_name)
-        plot = (
-            pn.ggplot(plot_data, pn.aes(x="Observed", y="Predicted")) +
-            pn.geom_point(
-                color="black", size=3, stroke=0.25, fill=self.primary_color
-            ) +
-            pn.geom_abline(
-                slope=1, intercept=0, color=self.important_color,
-                linetype="dashed"
-            ) +
-            pn.labs(
-                x="Observed Values",
-                y="Predicted Values",
-                title=f"Predicted vs. Observed Values ({wrapper.display_name})"
-            ) +
-            pn.coord_fixed(
-                xlim=[0, max_range],
-                ylim=[0, max_range]
-            ) +
-            theme.brisk_theme()
-        )
-
-        os.makedirs(self.output_dir, exist_ok=True)
-        output_path = os.path.join(self.output_dir, f"{filename}.png")
-        metadata = self._get_metadata(model, is_test=X.attrs["is_test"])
-        self._save_plot(output_path, metadata, plot=plot)
-        self.logger.info(
-            "Predicted vs. Observed plot saved to '%s'.", output_path
-        )
-
-    def _calc_plot_pred_vs_obs(
-        self,
-        prediction: pd.Series,
-        y_true: pd.Series,
-    ) -> None:
-        """Calculate the plot data for the predicted vs. observed values.
-
-        Parameters
-        ----------
-        prediction (pd.Series):
-            The predicted values.
-        y_true (pd.Series):
-            The true target values.
-
-        Returns
-        -------
-        Tuple[pd.DataFrame, float]:
-            A tuple containing the plot data and the maximum range of the plot.
-        """
-        plot_data = pd.DataFrame({
-            "Observed": y_true,
-            "Predicted": prediction
-        })
-        max_range = plot_data[["Observed", "Predicted"]].max().max()
-        return plot_data, max_range
-
-    def plot_learning_curve(
-        self,
-        model: base.BaseEstimator,
-        X_train: pd.DataFrame, # pylint: disable=C0103
-        y_train: pd.Series,
-        cv: int = 5,
-        num_repeats: int = 1,
-        n_jobs: int = -1,
-        metric: str = "neg_mean_absolute_error",
-        filename: str = "learning_curve"
-    ) -> None:
-        """Plot learning curves showing model performance vs training size.
-
-        Parameters
-        ----------
-        model : BaseEstimator
-            Model to evaluate
-        X_train : DataFrame
-            Training features
-        y_train : Series
-            Training target values
-        cv : int, optional
-            Number of cross-validation folds, by default 5
-        num_repeats : int, optional
-            Number of times to repeat CV, by default 1
-        n_jobs : int, optional
-            Number of parallel jobs, by default -1
-        metric : str, optional
-            Scoring metric to use, by default "neg_mean_absolute_error"
-        filename : str, optional
-            Name for output file, by default "learning_curve"
-        """
-        results = self._calc_plot_learning_curve(
-            model, X_train, y_train, cv, num_repeats, n_jobs, metric
-        )
-        # Create subplots
-        _, axes = plt.subplots(1, 3, figsize=(16, 6))
-        plt.rcParams.update({"font.size": 12})
-
-        # Plot Learning Curve
-        display_name = self.metric_config.get_name(metric)
-        wrapper = self._get_algo_wrapper(model.wrapper_name)
-        axes[0].set_title(
-            f"Learning Curve ({wrapper.display_name})", fontsize=20
-        )
-        axes[0].set_xlabel("Training Examples", fontsize=12)
-        axes[0].set_ylabel(display_name, fontsize=12)
-        axes[0].grid()
-        axes[0].fill_between(
-            results["train_sizes"],
-            results["train_scores_mean"] - results["train_scores_std"],
-            results["train_scores_mean"] + results["train_scores_std"],
-            alpha=0.1, color="r"
-            )
-        axes[0].fill_between(
-            results["train_sizes"],
-            results["test_scores_mean"] - results["test_scores_std"],
-            results["test_scores_mean"] + results["test_scores_std"],
-            alpha=0.1, color="g"
-            )
-        axes[0].plot(
-            results["train_sizes"], results["train_scores_mean"], "o-",
-            color="r", label="Training Score"
-            )
-        axes[0].plot(
-            results["train_sizes"], results["test_scores_mean"], "o-",
-            color="g", label="Cross-Validation Score"
-            )
-        axes[0].legend(loc="best")
-
-        # Plot n_samples vs fit_times
-        axes[1].grid()
-        axes[1].plot(results["train_sizes"], results["fit_times_mean"], "o-")
-        axes[1].fill_between(
-            results["train_sizes"],
-            results["fit_times_mean"] - results["fit_times_std"],
-            results["fit_times_mean"] + results["fit_times_std"],
-            alpha=0.1
-            )
-        axes[1].set_xlabel("Training Examples", fontsize=12)
-        axes[1].set_ylabel("Fit Times", fontsize=12)
-        axes[1].set_title("Scalability of the Model", fontsize=16)
-
-        # Plot fit_time vs score
-        axes[2].grid()
-        axes[2].plot(
-            results["fit_times_mean"], results["test_scores_mean"], "o-"
-        )
-        axes[2].fill_between(
-            results["fit_times_mean"],
-            results["test_scores_mean"] - results["test_scores_std"],
-            results["test_scores_mean"] + results["test_scores_std"],
-            alpha=0.1
-            )
-        axes[2].set_xlabel("Fit Times", fontsize=12)
-        axes[2].set_ylabel(display_name, fontsize=12)
-        axes[2].set_title("Performance of the Model", fontsize=16)
-
-        plt.tight_layout()
-
-        os.makedirs(self.output_dir, exist_ok=True)
-        output_path = os.path.join(self.output_dir, f"{filename}.png")
-        metadata = self._get_metadata(model, is_test=X_train.attrs["is_test"])
-        self._save_plot(output_path, metadata)
-        self.logger.info(f"Learning Curve plot saved to '{output_path}''.")
-
-    def _calc_plot_learning_curve(
-        self,
-        model: base.BaseEstimator,
-        X_train: pd.DataFrame, # pylint: disable=C0103
-        y_train: pd.Series,
-        cv: int = 5,
-        num_repeats: Optional[int] = None,
-        n_jobs: int = -1,
-        metric: str = "neg_mean_absolute_error",
-    ) -> Dict[str, float]:
-        """Calculate the plot data for the learning curve.
-
-        Parameters
-        ----------
-        model : BaseEstimator
-            Model to evaluate
-        X_train : DataFrame
-            Training features
-        y_train : Series
-            Training target values
-        cv : int, optional
-            Number of cross-validation folds, by default 5
-        num_repeats : int, optional
-            Number of times to repeat CV, by default None
-        n_jobs : int, optional
-            Number of parallel jobs, by default -1
-        metric : str, optional
-            Scoring metric to use, by default "neg_mean_absolute_error"
-
-        Returns
-        -------
-        Dict[str, float]:
-            A dictionary containing the learning curve data.
-        """
-        splitter, indices = self._get_cv_splitter(y_train, cv, num_repeats)
-        results = {}
-        scorer = self.metric_config.get_scorer(metric)
-
-        # Generate learning curve data
-        train_sizes, train_scores, test_scores, fit_times, _ = (
-            model_select.learning_curve(
-                model, X_train, y_train, cv=splitter, groups=indices,
-                n_jobs=n_jobs, train_sizes=np.linspace(0.1, 1.0, 5),
-                return_times=True, scoring=scorer
-            )
-        )
-        results["train_sizes"] = train_sizes
-        # Calculate means and standard deviations
-        results["train_scores_mean"] = np.mean(train_scores, axis=1)
-        results["train_scores_std"] = np.std(train_scores, axis=1)
-        results["test_scores_mean"] = np.mean(test_scores, axis=1)
-        results["test_scores_std"] = np.std(test_scores, axis=1)
-        results["fit_times_mean"] = np.mean(fit_times, axis=1)
-        results["fit_times_std"] = np.std(fit_times, axis=1)
-        return results
-
-    def plot_feature_importance(
-        self,
-        model: base.BaseEstimator,
-        X: pd.DataFrame, # pylint: disable=C0103
-        y: pd.Series,
-        threshold: Union[int, float],
-        feature_names: List[str],
-        filename: str,
-        metric: str,
-        num_rep: int
-    ) -> None:
-        """Plot the feature importance for the model and save the plot.
-
-        Parameters
-        ----------
-        model (BaseEstimator):
-            The model to evaluate.
-        X (pd.DataFrame):
-            The input features.
-        y (pd.Series):
-            The target data
-        threshold (Union[int, float]):
-            The number of features or the threshold to filter features by
-            importance.
-        feature_names (List[str]):
-            A list of feature names corresponding to the columns in X.
-        filename (str):
-            The name of the output file (without extension).
-        metric (str):
-            The metric to use for evaluation.
-        num_rep (int):
-            The number of repetitions for calculating importance.
-        """
-        importance_data, plot_width, plot_height = (
-            self._calc_plot_feature_importance(
-                model, X, y, threshold, feature_names, metric, num_rep
-            )
-        )
-        display_name = self.metric_config.get_name(metric)
-        wrapper = self._get_algo_wrapper(model.wrapper_name)
-        plot = (
-            pn.ggplot(importance_data, pn.aes(x="Feature", y="Importance")) +
-            pn.geom_bar(stat="identity", fill=self.primary_color) +
-            pn.coord_flip() +
-            pn.labs(
-                x="Feature", y=f"Importance ({display_name})",
-                title=f"Feature Importance ({wrapper.display_name})"
-            ) +
-            theme.brisk_theme()
-        )
-        os.makedirs(self.output_dir, exist_ok=True)
-        output_path = os.path.join(self.output_dir, f"{filename}.png")
-        metadata = self._get_metadata(model, is_test=X.attrs["is_test"])
-        self._save_plot(output_path, metadata, plot, plot_height, plot_width)
-        self.logger.info(
-            "Feature Importance plot saved to '%s'.", output_path
-        )
-
-    def _calc_plot_feature_importance(
-        self,
-        model: base.BaseEstimator,
-        X: pd.DataFrame, # pylint: disable=C0103
-        y: pd.Series,
-        threshold: Union[int, float],
-        feature_names: List[str],
-        metric: str,
-        num_rep: int
-    ) -> Tuple[pd.DataFrame, float, float]:
-        """Calculate the plot data for the feature importance.
-
-        Parameters
-        ----------
-        model (BaseEstimator):
-            The model to evaluate.
-        X (pd.DataFrame):
-            The input features.
-        y (pd.Series):
-            The target data
-        threshold (Union[int, float]):
-            The number of features or the threshold to filter features by
-            importance.
-        feature_names (List[str]):
-            A list of feature names corresponding to the columns in X.
-        metric (str):
-            The metric to use for evaluation.
-        num_rep (int):
-            The number of repetitions for calculating importance.
-
-        Returns
-        -------
-        Tuple[pd.DataFrame, float, float]:
-            A tuple containing the feature importance values, the width of the
-            plot, and the height of the plot.
-        """
-        scorer = self.metric_config.get_scorer(metric)
-
-        if isinstance(
-            model, (
-                tree.DecisionTreeRegressor, ensemble.RandomForestRegressor,
-                ensemble.GradientBoostingRegressor)
-            ):
-            model.fit(X,y)
-            importance = model.feature_importances_
-        else:
-            model.fit(X, y)
-            results = inspection.permutation_importance(
-                model, X=X, y=y, scoring=scorer, n_repeats=num_rep
-                )
-            importance = results.importances_mean
-
-        if isinstance(threshold, int):
-            sorted_indices = np.argsort(importance)[::-1]
-            importance = importance[sorted_indices[:threshold]]
-            feature_names = [
-                feature_names[i] for i in sorted_indices[:threshold]
-            ]
-        elif isinstance(threshold, float):
-            num_features = int(len(feature_names) * threshold)
-            if num_features == 0:
-                num_features = 1
-            sorted_indices = np.argsort(importance)[::-1]
-            importance = importance[sorted_indices[:num_features]]
-            feature_names = [
-                feature_names[i] for i in sorted_indices[:num_features]
-            ]
-
-        num_features = len(feature_names)
-        size_per_feature = 0.1
-        plot_width = max(
-            8, size_per_feature * num_features
-        )
-        plot_height = max(
-            6, size_per_feature * num_features * 0.75
-        )
-        importance_data = pd.DataFrame({
-            "Feature": feature_names,
-            "Importance": importance
-        })
-        sorted_df = importance_data.sort_values("Importance")  # type: pd.DataFrame
-        sorted_features = sorted_df["Feature"].tolist()  # pylint: disable=E1136
-        importance_data["Feature"] = pd.Categorical(
-            importance_data["Feature"],
-            categories=sorted_features,
-            ordered=True
-        )
-        return importance_data, plot_width, plot_height
-
-    def plot_residuals(
-        self,
-        model: base.BaseEstimator,
-        X: pd.DataFrame, # pylint: disable=C0103
-        y: pd.Series,
-        filename: str,
-        add_fit_line: bool = False
-    ) -> None:
-        """Plot the residuals of the model and save the plot.
-
-        Parameters
-        ----------
-        model (BaseEstimator):
-            The trained model.
-
-        X (pd.DataFrame):
-            The input features.
-
-        y (pd.Series):
-            The true target values.
-
-        filename (str):
-            The name of the output file (without extension).
-
-        add_fit_line (bool):
-            Whether to add a line of best fit to the plot.
-        """
-        predictions = model.predict(X)
-        plot_data = self._calc_plot_residuals(predictions, y)
-        wrapper = self._get_algo_wrapper(model.wrapper_name)
-        plot = (
-            pn.ggplot(plot_data, pn.aes(
-                x="Observed",
-                y="Residual (Observed - Predicted)"
-            )) +
-            pn.geom_point(
-                color="black", size=3, stroke=0.25, fill=self.primary_color
-            ) +
-            pn.geom_abline(
-                slope=0, intercept=0, color=self.important_color,
-                linetype="dashed", size=1.5
-            ) +
-            pn.ggtitle(f"Residuals ({wrapper.display_name})") +
-            theme.brisk_theme()
-        )
-
-        if add_fit_line:
-            fit = np.polyfit(
-                plot_data["Observed"],
-                plot_data["Residual (Observed - Predicted)"],
-                1
-            )
-            fit_line = np.polyval(fit, plot_data["Observed"])
-            plot += (
-                pn.geom_line(
-                    pn.aes(x="Observed", y=fit_line, group=1),
-                    color=self.accent_color, size=1
-                )
-            )
-
-        os.makedirs(self.output_dir, exist_ok=True)
-        output_path = os.path.join(self.output_dir, f"{filename}.png")
-        metadata = self._get_metadata(model, is_test=X.attrs["is_test"])
-        self._save_plot(output_path, metadata, plot)
-        self.logger.info(
-            "Residuals plot saved to '%s'.", output_path
-        )
-
-    def _calc_plot_residuals(
-        self,
-        predictions: pd.Series,
-        y: pd.Series,
-    ) -> pd.DataFrame:
-        """Calculate the residuals (observed - predicted).
-
-        Parameters
-        ----------
-        predictions (pd.Series):
-            The predicted values.
-        y (pd.Series):
-            The true target values.
-
-        Returns
-        -------
-        pd.DataFrame:
-            A dataframe containing the observed and residual values.
-        """
-        residuals = y - predictions
-        plot_data = pd.DataFrame({
-            "Observed": y,
-            "Residual (Observed - Predicted)": residuals
-        })
-        return plot_data
-
-    def plot_model_comparison(
-        self,
-        *models: base.BaseEstimator,
-        X: pd.DataFrame,
-        y: pd.Series,
-        metric: str,
-        filename: str
-    ) -> None:
-        """Plot a comparison of multiple models based on the specified metric.
-
-        Parameters
-        ----------
-        models:
-            A variable number of model instances to evaluate.
-
-        X (pd.DataFrame):
-            The input features.
-
-        y (pd.Series):
-            The target data.
-
-        metric (str):
-            The metric to evaluate and plot.
-
-        filename (str):
-            The name of the output file (without extension).
-        """
-        plot_data = self._calc_plot_model_comparison(
-            *models, X=X, y=y, metric=metric
-        )
-        if plot_data is None:
-            return
-
-        display_name = self.metric_config.get_name(metric)
-        plot = (
-            pn.ggplot(plot_data, pn.aes(x="Model", y="Score")) +
-            pn.geom_bar(stat="identity", fill=self.primary_color) +
-            pn.geom_text(
-                pn.aes(label="Score"), position=pn.position_stack(vjust=0.5),
-                color="white", size=16
-            ) +
-            pn.ggtitle(f"Model Comparison on {display_name}") +
-            pn.ylab(display_name) +
-            theme.brisk_theme()
-        )
-
-        os.makedirs(self.output_dir, exist_ok=True)
-        output_path = os.path.join(self.output_dir, f"{filename}.png")
-        metadata = self._get_metadata(
-            list(models), "plot_model_comparison", is_test=X.attrs["is_test"]
-        )
-        self._save_plot(output_path, metadata, plot)
-        self.logger.info(
-            "Model Comparison plot saved to '%s'.", output_path
-        )
-        plt.close()
-
-    def _calc_plot_model_comparison(
-        self,
-        *models: base.BaseEstimator,
-        X: pd.DataFrame,
-        y: pd.Series,
-        metric: str
-    ) -> pd.DataFrame:
-        """Calculate the plot data for the model comparison.
-
-        Parameters
-        ----------
-        models:
-            A variable number of model instances to evaluate.
-
-        X (pd.DataFrame):
-            The input features.
-
-        y (pd.Series):
-            The target data.
-
-        metric (str):
-            The metric to evaluate and plot.
-
-        Returns
-        -------
-        pd.DataFrame:
-            A dataframe containing the model names and their scores.
-        """
-        model_names = []
-        for model in models:
-            wrapper = self._get_algo_wrapper(model.wrapper_name)
-            model_names.append(wrapper.display_name)
-
-        metric_values = []
-
-        scorer = self.metric_config.get_metric(metric)
-
-        for model in models:
-            predictions = model.predict(X)
-            if scorer is not None:
-                score = scorer(y, predictions)
-                metric_values.append(round(score, 3))
-            else:
-                self.logger.info(f"Scorer for {metric} not found.")
-                return None
-
-        plot_data = pd.DataFrame({
-            "Model": model_names,
-            "Score": metric_values,
-        })
-        return plot_data
->>>>>>> ab374c16
 
     def set_experiment_values(
         self,
-<<<<<<< HEAD
         output_dir: str,
         split_metadata: Dict[str, Any],
         group_index_train: Dict[str, np.array],
         group_index_test: Dict[str, np.array],
-=======
-        model: base.BaseEstimator,
-        method: str,
-        X_train: pd.DataFrame, # pylint: disable=C0103
-        y_train: pd.Series,
-        scorer: str,
-        kf: int,
-        num_rep: int,
-        n_jobs: int,
-        plot_results: bool = False
-    ) -> base.BaseEstimator:
-        """Perform hyperparameter tuning using grid or random search.
-
-        Parameters
-        ----------
-        model (BaseEstimator):
-            The model to be tuned.
-
-        method (str):
-            The search method to use ("grid" or "random").
-
-        X_train (pd.DataFrame):
-            The training data.
-
-        y_train (pd.Series):
-            The target values for training.
-
-        scorer (str):
-            The scoring metric to use.
-
-        kf (int):
-            Number of splits for cross-validation.
-
-        num_rep (int):
-            Number of repetitions for cross-validation.
-
-        n_jobs (int):
-            Number of parallel jobs to run.
-
-        plot_results (bool):
-            Whether to plot the performance of hyperparameters. Defaults to
-            False.
-
-        Returns
-        -------
-        BaseEstimator:
-            The tuned model.
-        """
-        algo_wrapper = self._get_algo_wrapper(model.wrapper_name)
-        param_grid = algo_wrapper.get_hyperparam_grid()
-        search_result = self._calc_hyperparameter_tuning(
-            model, method, X_train, y_train, scorer, kf, num_rep, n_jobs,
-            param_grid
-        )
-        tuned_model = algo_wrapper.instantiate_tuned(
-            search_result.best_params_
-        )
-        tuned_model.fit(X_train, y_train)
-        self.logger.info(
-            "Hyperparameter optimization for %s complete.",
-            model.__class__.__name__
-            )
-
-        if plot_results:
-            metadata = self._get_metadata(
-                model, is_test=X_train.attrs["is_test"]
-            )
-            self._plot_hyperparameter_performance(
-                param_grid, search_result, algo_wrapper.name, metadata,
-                algo_wrapper.display_name
-            )
-        return tuned_model
-
-    def _calc_hyperparameter_tuning(
-        self,
-        model: base.BaseEstimator,
-        method: str,
-        X_train: pd.DataFrame, # pylint: disable=C0103
-        y_train: pd.Series,
-        scorer: str,
-        kf: int,
-        num_rep: int,
-        n_jobs: int,
-        param_grid: Dict[str, Any]
-    ) -> base.BaseEstimator:
-        """Perform hyperparameter tuning using grid or random search.
-
-        Parameters
-        ----------
-        model (BaseEstimator):
-            The model to be tuned.
-
-        method (str):
-            The search method to use ("grid" or "random").
-
-        X_train (pd.DataFrame):
-            The training data.
-
-        y_train (pd.Series):
-            The target values for training.
-
-        scorer (str):
-            The scoring metric to use.
-
-        kf (int):
-            Number of splits for cross-validation.
-
-        num_rep (int):
-            Number of repetitions for cross-validation.
-
-        n_jobs (int):
-            Number of parallel jobs to run.
-
-        param_grid (Dict[str, Any]):
-            The hyperparameter grid used for tuning.
-
-        Returns
-        -------
-        BaseEstimator:
-            The tuned model.
-        """
-        if method == "grid":
-            searcher = model_select.GridSearchCV
-        elif method == "random":
-            searcher = model_select.RandomizedSearchCV
-        else:
-            raise ValueError(
-                f"method must be one of (grid, random). {method} was entered."
-                )
-
-        self.logger.info(
-            "Starting hyperparameter optimization for %s",
-            model.__class__.__name__
-            )
-        score = self.metric_config.get_scorer(scorer)
-        splitter, indices = self._get_cv_splitter(y_train, kf, num_rep)
-
-        # The arguments for each sklearn searcher are different which is why the
-        # first two arguments have no keywords. If adding another searcher make
-        # sure the argument names do not conflict.
-        search = searcher(
-            model, param_grid, n_jobs=n_jobs, cv=splitter, scoring=score
-        )
-        search_result = search.fit(X_train, y_train, groups=indices)
-        return search_result
-
-    def _plot_hyperparameter_performance(
-        self,
-        param_grid: Dict[str, Any],
-        search_result: Any,
-        algorithm_name: str,
-        metadata: Dict[str, Any],
-        display_name: str
-    ) -> None:
-        """Plot the performance of hyperparameter tuning.
-
-        Parameters
-        ----------
-        param_grid (Dict[str, Any]):
-            The hyperparameter grid used for tuning.
-
-        search_result (Any):
-            The result from cross-validation during tuning.
-
-        algorithm_name (str):
-            The name of the algorithm.
-
-        metadata (Dict[str, Any]):
-            Metadata to be included with the plot.
-
-        display_name (str):
-            The name of the algorithm to use in the plot labels.
-        """
-        param_keys = list(param_grid.keys())
-
-        if len(param_keys) == 0:
-            return
-
-        elif len(param_keys) == 1:
-            self._plot_1d_performance(
-                param_values=param_grid[param_keys[0]],
-                mean_test_score=search_result.cv_results_["mean_test_score"],
-                param_name=param_keys[0],
-                algorithm_name=algorithm_name,
-                metadata=metadata,
-                display_name=display_name
-            )
-        elif len(param_keys) == 2:
-            self._plot_3d_surface(
-                param_grid=param_grid,
-                search_result=search_result,
-                param_names=param_keys,
-                algorithm_name=algorithm_name,
-                metadata=metadata,
-                display_name=display_name
-            )
-        else:
-            self.logger.info(
-                "Higher dimensional visualization not implemented yet"
-                )
-
-    def _plot_1d_performance(
-        self,
-        param_values: List[Any],
-        mean_test_score: List[float],
-        param_name: str,
-        algorithm_name: str,
-        metadata: Dict[str, Any],
-        display_name: str
-    ) -> None:
-        """Plot the performance of a single hyperparameter vs mean test score.
-
-        Parameters
-        ----------
-        param_values (List[Any]):
-            The values of the hyperparameter.
-
-        mean_test_score (List[float]):
-            The mean test scores for each hyperparameter value.
-
-        param_name (str):
-            The name of the hyperparameter.
-
-        algorithm_name (str):
-            The name of the algorithm.
-
-        metadata (Dict[str, Any]):
-            Metadata to be included with the plot.
-
-        display_name (str):
-            The name of the algorithm to use in the plot labels.
-        """
-        plot_data = pd.DataFrame({
-            "Hyperparameter": param_values,
-            "Mean Test Score": mean_test_score,
-        })
-        param_name = param_name.capitalize()
-        title = f"Hyperparameter Performance: {display_name}"
-        plot = (
-            pn.ggplot(
-                plot_data, pn.aes(x="Hyperparameter", y="Mean Test Score")
-            ) +
-            pn.geom_point(
-                color="black", size=3, stroke=0.25, fill=self.primary_color
-            ) +
-            pn.geom_line(color=self.primary_color) +
-            pn.ggtitle(title) +
-            pn.xlab(param_name) +
-            theme.brisk_theme()
-        )
-
-        os.makedirs(self.output_dir, exist_ok=True)
-        output_path = os.path.join(
-            self.output_dir, f"{algorithm_name}_hyperparam_{param_name}.png"
-            )
-        self._save_plot(output_path, metadata, plot)
-        self.logger.info(
-            "Hyperparameter performance plot saved to '%s'.", output_path
-            )
-
-    def _plot_3d_surface(
-        self,
-        param_grid: Dict[str, List[Any]],
-        search_result: Any,
-        param_names: List[str],
-        algorithm_name: str,
-        metadata: Dict[str, Any],
-        display_name: str
->>>>>>> ab374c16
     ) -> None:
         """Update services and metric_config with the values for the current
         experiment.
 
         Parameters
         ----------
-<<<<<<< HEAD
         output_dir : str
             The output directory for the evaluation results
         split_metadata : Dict[str, Any]
@@ -1264,71 +74,6 @@
         Returns
         -------
         None
-=======
-        param_grid (Dict[str, List[Any]]):
-            The hyperparameter grid used for tuning.
-
-        search_result (Any):
-            The result from cross-validation during tuning.
-
-        param_names (List[str]):
-            The names of the two hyperparameters.
-
-        algorithm_name (str):
-            The name of the algorithm.
-
-        metadata (Dict[str, Any]):
-            Metadata to be included with the plot.
-
-        display_name (str):
-            The name of the algorithm to use in the plot labels.
-        """
-        X, Y, mean_test_score = self._calc_plot_3d_surface( # pylint: disable=C0103
-            param_grid, search_result, param_names
-        )
-        fig = plt.figure(figsize=(10, 6))
-        ax = fig.add_subplot(111, projection="3d")
-        ax.plot_surface(X, Y, mean_test_score.T, cmap="viridis")
-        ax.set_xlabel(param_names[0], fontsize=12)
-        ax.set_ylabel(param_names[1], fontsize=12)
-        ax.set_zlabel("Mean Test Score", fontsize=12)
-        ax.set_title(
-            f"Hyperparameter Performance: {display_name}", fontsize=16
-        )
-        os.makedirs(self.output_dir, exist_ok=True)
-        output_path = os.path.join(
-            self.output_dir, f"{algorithm_name}_hyperparam_3Dplot.png"
-            )
-        self._save_plot(output_path, metadata)
-        self.logger.info(
-            "Hyperparameter performance plot saved to '%s'.", output_path
-            )
-
-    def _calc_plot_3d_surface(
-        self,
-        param_grid: Dict[str, List[Any]],
-        search_result: Any,
-        param_names: List[str],
-    ) -> Tuple[np.ndarray, np.ndarray, np.ndarray]:
-        """Calculate the plot data for the 3D surface plot.
-
-        Parameters
-        ----------
-        param_grid (Dict[str, List[Any]]):
-            The hyperparameter grid used for tuning.
-
-        search_result (Any):
-            The result from cross-validation during tuning.
-
-        param_names (List[str]):
-            The names of the two hyperparameters.
-
-        Returns
-        -------
-        Tuple[np.ndarray, np.ndarray, np.ndarray]:
-            A tuple containing the X, Y ndarrays for the meshgrid, and mean test
-            score values.
->>>>>>> ab374c16
         """
         self.output_dir = Path(output_dir)
         update_experiment_config(
@@ -1341,7 +86,6 @@
 
         Parameters
         ----------
-<<<<<<< HEAD
         split_metadata : Dict[str, Any]
             The split metadata for the current experiment
 
@@ -1350,175 +94,16 @@
         None
         """
         self.metric_config.set_split_metadata(split_metadata)
-=======
-        model : Any
-            Trained classification model with predict method
-        X : ndarray
-            The input features.
-        y : ndarray
-            The true target values.
-        filename : str
-            The name of the output file (without extension).
-        """
-        prediction = model.predict(X)
-        data = self._calc_confusion_matrix(prediction, y)
-        os.makedirs(self.output_dir, exist_ok=True)
-        output_path = os.path.join(self.output_dir, f"{filename}.json")
-        metadata = self._get_metadata(model, is_test=X.attrs["is_test"])
-        self._save_to_json(data, output_path, metadata)
-
-        header = " " * 10 + " ".join(
-            f"{label:>10}" for label in data["labels"]
-        ) + "\n"
-        rows = [f"{label:>10} " + " ".join(f"{count:>10}" for count in row)
-                for label, row in zip(data["labels"], data["confusion_matrix"])]
-        table = header + "\n".join(rows)
-        confusion_log = f"Confusion Matrix:\n{table}"
-        self.logger.info(confusion_log)
-
-    def _calc_confusion_matrix(
-        self,
-        prediction: pd.Series,
-        y: np.ndarray,
-    ) -> Dict[str, Any]:
-        """Generate a confusion matrix.
-
-        Parameters
-        ----------
-        prediction (pd.Series):
-            The predicted target values.
-        y (np.ndarray):
-            The true target values.
-
-        Returns
-        -------
-        Dict[str, Any]:
-            A dictionary containing the confusion matrix and labels.
-        """
-        labels = np.unique(y).tolist()
-        cm = sk_metrics.confusion_matrix(y, prediction, labels=labels).tolist()
-        data = {
-            "confusion_matrix": cm,
-            "labels": labels
-            }
-        return data
-
-    def plot_confusion_heatmap(
-        self,
-        model: Any,
-        X: np.ndarray, # pylint: disable=C0103
-        y: np.ndarray,
-        filename: str
-    ) -> None:
-        """Plot a heatmap of the confusion matrix for a model.
-
-        Parameters
-        ----------
-        model (Any):
-            The trained classification model with a `predict` method.
-
-        X (np.ndarray):
-            The input features.
-
-        y (np.ndarray):
-            The target labels.
-
-        filename (str):
-            The path to save the confusion matrix heatmap image.
-        """
-        prediction = model.predict(X)
-        plot_data = self._calc_plot_confusion_heatmap(prediction, y)
-        wrapper = self._get_algo_wrapper(model.wrapper_name)
-        plot = (
-            pn.ggplot(plot_data, pn.aes(
-                x="Predicted Label",
-                y="True Label",
-                fill="Percentage"
-            )) +
-            pn.geom_tile() +
-            pn.geom_text(pn.aes(label="Label"), color="black") +
-            pn.scale_fill_gradient( # pylint: disable=E1123
-                low="white",
-                high=self.primary_color,
-                name="Percentage (%)",
-                limits=(0, 100)
-            ) +
-            pn.ggtitle(f"Confusion Matrix Heatmap ({wrapper.display_name})") +
-            theme.brisk_theme()
-        )
->>>>>>> ab374c16
 
     def _initialize_builtin_evaluators(self):
         """Initalize all built-in evaluators with shared services.
 
-<<<<<<< HEAD
         This method registers all built-in evaluators with the evaluator 
         registry and sets the services for each evaluator.
 
         Returns
         -------
         None
-=======
-    def _calc_plot_confusion_heatmap(
-        self,
-        prediction: pd.Series,
-        y: np.ndarray,
-    ) -> pd.DataFrame:
-        """Calculate the plot data for the confusion matrix heatmap.
-
-        Parameters
-        ----------
-        prediction (pd.Series):
-            The predicted target values.
-        y (np.ndarray):
-            The true target values.
-
-        Returns
-        -------
-        pd.DataFrame:
-            A dataframe containing the confusion matrix heatmap data.
-        """
-        labels = np.unique(y).tolist()
-        cm = sk_metrics.confusion_matrix(y, prediction, labels=labels)
-        cm_percent = cm / cm.sum() * 100
-
-        plot_data = []
-        for true_index, true_label in enumerate(labels):
-            for pred_index, pred_label in enumerate(labels):
-                count = cm[true_index, pred_index]
-                percentage = cm_percent[true_index, pred_index]
-                plot_data.append({
-                    "True Label": true_label,
-                    "Predicted Label": pred_label,
-                    "Percentage": percentage,
-                    "Label": f"{int(count)}\n({percentage:.1f}%)"
-                })
-        plot_data = pd.DataFrame(plot_data)
-        return plot_data
-
-    def plot_roc_curve(
-        self,
-        model: Any,
-        X: np.ndarray, # pylint: disable=C0103
-        y: np.ndarray,
-        filename: str,
-        pos_label: Optional[int] = 1
-    ) -> None:
-        """Plot a reciever operator curve with area under the curve.
-
-        Parameters
-        ----------
-        model (Any):
-            The trained binary classification model.
-        X (np.ndarray):
-            The input features.
-        y (np.ndarray):
-            The true binary labels.
-        filename (str):
-            The path to save the ROC curve image.
-        pos_label (Optional[int]):
-            The label of the positive class.
->>>>>>> ab374c16
         """
         builtin.register_builtin_evaluators(self.registry)
 
@@ -1532,7 +117,6 @@
 
         Parameters
         ----------
-<<<<<<< HEAD
         name : str
             The name of the evaluator
 
@@ -1544,235 +128,6 @@
         evaluator = self.registry.get(name)
         evaluator.set_metric_config(self.metric_config)
         return evaluator
-=======
-        y_score (pd.Series):
-            The class probabilities.
-        y (np.ndarray):
-            The true binary labels.
-        pos_label (Optional[int]):
-            The label of the positive class.
-
-        Returns
-        -------
-        Tuple[pd.DataFrame, pd.DataFrame, float]:
-            A tuple containing the ROC curve data, the AUC data, and the AUC
-            score.
-        """
-        fpr, tpr, _ = sk_metrics.roc_curve(y, y_score, pos_label=pos_label)
-        auc = sk_metrics.roc_auc_score(y, y_score)
-
-        roc_data = pd.DataFrame({
-            "False Positive Rate": fpr,
-            "True Positive Rate": tpr,
-            "Type": "ROC Curve"
-        })
-        ref_line = pd.DataFrame({
-            "False Positive Rate": [0, 1],
-            "True Positive Rate": [0, 1],
-            "Type": "Random Guessing"
-        })
-        auc_data = pd.DataFrame({
-            "False Positive Rate": np.linspace(0, 1, 500),
-            "True Positive Rate": np.interp(
-                np.linspace(0, 1, 500), fpr, tpr
-            ),
-            "Type": "ROC Curve"
-        })
-        plot_data = pd.concat([roc_data, ref_line])
-        return plot_data, auc_data, auc
-
-    def plot_precision_recall_curve(
-        self,
-        model: Any,
-        X: np.ndarray, # pylint: disable=C0103
-        y: np.ndarray,
-        filename: str,
-        pos_label: Optional[int] = 1
-    ) -> None:
-        """Plot a precision-recall curve with average precision.
-
-        Parameters
-        ----------
-        model (Any):
-            The trained binary classification model.
-
-        X (np.ndarray):
-            The input features.
-
-        y (np.ndarray):
-            The true binary labels.
-
-        filename (str):
-            The path to save the plot.
-
-        pos_label (Optional[int]):
-            The label of the positive class.
-        """
-        if hasattr(model, "predict_proba"):
-            # Use probability of the positive class
-            y_score = model.predict_proba(X)[:, 1]
-        elif hasattr(model, "decision_function"):
-            # Use decision function score
-            y_score = model.decision_function(X)
-        else:
-            # Use binary predictions as a last resort
-            y_score = model.predict(X)
-        plot_data, ap_score = self._calc_plot_precision_recall_curve(
-            y_score, y, pos_label
-        )
-        wrapper = self._get_algo_wrapper(model.wrapper_name)
-        plot = (
-            pn.ggplot(plot_data, pn.aes(
-                x="Recall",
-                y="Precision",
-                color="Type",
-                linetype="Type"
-            )) +
-            pn.geom_line(size=1) +
-            pn.scale_color_manual(
-                values=[self.important_color, self.primary_color],
-                na_value="black"
-            ) +
-            pn.scale_linetype_manual(
-                values=["dashed", "solid"]
-            ) +
-            pn.labs(
-                title=f"Precision-Recall Curve ({wrapper.display_name})",
-                color="",
-                linetype=""
-            ) +
-            theme.brisk_theme() +
-            pn.coord_fixed(ratio=1)
-        )
-
-        os.makedirs(self.output_dir, exist_ok=True)
-        output_path = os.path.join(self.output_dir, f"{filename}.png")
-        metadata = self._get_metadata(model, is_test=X.attrs["is_test"])
-        self._save_plot(output_path, metadata, plot)
-        self.logger.info(
-            "Precision-Recall curve with AP = %.2f saved to %s",
-            ap_score, output_path
-            )
-
-    def _calc_plot_precision_recall_curve(
-        self,
-        y_score: pd.Series,
-        y: np.ndarray,
-        pos_label: Optional[int] = 1
-    ) -> pd.DataFrame:
-        """Calculate the plot data for the precision-recall curve.
-
-        Parameters
-        ----------
-        y_score (pd.Series):
-            The class probabilities.
-
-        y (np.ndarray):
-            The true binary labels.
-
-        pos_label (Optional[int]):
-            The label of the positive class.
-
-        Returns
-        -------
-        pd.DataFrame:
-            A dataframe containing the precision-recall curve data.
-        """
-        precision, recall, _ = sk_metrics.precision_recall_curve(
-            y, y_score, pos_label=pos_label
-        )
-        ap_score = sk_metrics.average_precision_score(
-            y, y_score, pos_label=pos_label
-        )
-
-        pr_data = pd.DataFrame({
-            "Recall": recall,
-            "Precision": precision,
-            "Type": "PR Curve"
-        })
-        ap_line = pd.DataFrame({
-            "Recall": [0, 1],
-            "Precision": [ap_score, ap_score],
-            "Type": f"AP Score = {ap_score:.2f}"
-        })
-
-        plot_data = pd.concat([pr_data, ap_line])
-        return plot_data, ap_score
-
-    # Utility Methods
-    def _save_to_json(
-        self,
-        data: Dict[str, Any],
-        output_path: str,
-        metadata: Optional[Dict[str, Any]] = None
-    ) -> None:
-        """Save dictionary to JSON file with metadata.
-
-        Parameters
-        ----------
-        data : dict
-            Data to save
-
-        output_path : str
-            The path to the output file.
-
-        metadata : dict, optional
-            Metadata to include, by default None
-        """
-        try:
-            if metadata:
-                data["_metadata"] = metadata
-
-            with open(output_path, "w", encoding="utf-8") as file:
-                json.dump(data, file, indent=4)
-
-        except IOError as e:
-            self.logger.info(f"Failed to save JSON to {output_path}: {e}")
-
-    def _save_plot(
-        self,
-        output_path: str,
-        metadata: Optional[Dict[str, Any]] = None,
-        plot: Optional[pn.ggplot] = None,
-        height: int = 6,
-        width: int = 8
-    ) -> None:
-        """Save current plot to file with metadata.
-
-        Parameters
-        ----------
-        output_path (str):
-            The path to the output file.
-
-        metadata (dict, optional):
-            Metadata to include, by default None
-
-        plot (ggplot, optional):
-            Plotnine plot object, by default None
-
-        height (int, optional):
-            The plot height in inches, by default 6
-
-        width (int, optional):
-            The plot width in inches, by default 8
-        """
-        try:
-            if metadata:
-                for key, value in metadata.items():
-                    if isinstance(value, dict):
-                        metadata[key] = json.dumps(value)
-            if plot:
-                plot.save(
-                    filename=output_path, format="png", metadata=metadata,
-                    height=height, width=width, dpi=100
-                )
-            else:
-                plt.savefig(output_path, format="png", metadata=metadata)
-                plt.close()
-
-        except IOError as e:
-            self.logger.info(f"Failed to save plot to {output_path}: {e}")
->>>>>>> ab374c16
 
     def save_model(self, model: base.BaseEstimator, filename: str) -> None:
         """Save model to pickle file.
@@ -1819,127 +174,4 @@
         """
         if not os.path.exists(filepath):
             raise FileNotFoundError(f"No model found at {filepath}")
-<<<<<<< HEAD
-        return joblib.load(filepath)
-=======
-        return joblib.load(filepath)
-
-    def _get_metadata(
-        self,
-        models: Union[base.BaseEstimator, List[base.BaseEstimator]],
-        method_name: Optional[str] = None,
-        is_test: bool = False
-    ) -> Dict[str, Any]:
-        """Generate metadata for output files.
-
-        Parameters
-        ----------
-        models : BaseEstimator or list of BaseEstimator
-            The models to include in metadata.
-
-        method_name (str, optional):
-            The name of the calling method, by default None
-
-        is_test (bool, optional):
-            Whether the data is test data, by default False
-
-        Returns
-        -------
-        dict
-            Metadata including timestamp, method name, algorith wrapper name,
-            and algorithm display name
-        """
-        metadata = {
-            "timestamp": datetime.datetime.now().strftime("%Y-%m-%d %H:%M:%S"),
-            "method": method_name if method_name else inspect.stack()[1][3],
-            "models": {},
-            "is_test": str(is_test)
-        }
-        if not isinstance(models, list):
-            models = [models]
-
-        for model in models:
-            wrapper = self._get_algo_wrapper(model.wrapper_name)
-            metadata["models"][wrapper.name] = wrapper.display_name
-
-        return metadata
-
-    def _get_algo_wrapper(
-        self,
-        wrapper_name: str
-    ) -> algorithm_wrapper.AlgorithmWrapper:
-        """Get the AlgorithmWrapper instance.
-
-        Parameters
-        ----------
-        wrapper_name : str
-            The name of the AlgorithmWrapper to retrieve
-
-        Returns
-        -------
-        AlgorithmWrapper
-            The AlgorithmWrapper instance
-        """
-        return self.algorithm_config[wrapper_name]
-
-    def _get_group_index(self, is_test: bool) -> Dict[str, np.array]:
-        """Get the group index for the training or test data.
-
-        Parameters
-        ----------
-        is_test (bool):
-            Whether the data is test data.
-        """
-        if self.data_has_groups:
-            if is_test:
-                return self.group_index_test
-            return self.group_index_train
-        return None
-
-    def _get_cv_splitter(
-        self,
-        y: pd.Series,
-        cv: int = 5,
-        num_repeats: Optional[int] = None
-    ) -> Tuple[model_select.BaseCrossValidator, np.array]:
-        group_index = self._get_group_index(y.attrs["is_test"])
-
-        is_categorical = False
-        if y.nunique() / len(y) < 0.05:
-            is_categorical = True
-
-        if group_index:
-            if is_categorical and num_repeats:
-                self.logger.warning(
-                    "No splitter for grouped data and repeated splitting, "
-                    "using StratifiedGroupKFold instead."
-                )
-                splitter = model_select.StratifiedGroupKFold(n_splits=cv)
-            elif not is_categorical and num_repeats:
-                self.logger.warning(
-                    "No splitter for grouped data and repeated splitting, "
-                    "using GroupKFold instead."
-                )
-                splitter = model_select.GroupKFold(n_splits=cv)
-            elif is_categorical:
-                splitter = model_select.StratifiedGroupKFold(n_splits=cv)
-            else:
-                splitter = model_select.GroupKFold(n_splits=cv)
-
-        else:
-            if is_categorical and num_repeats:
-                splitter = model_select.RepeatedStratifiedKFold(n_splits=cv)
-            elif not is_categorical and num_repeats:
-                splitter = model_select.RepeatedKFold(n_splits=cv)
-            elif is_categorical:
-                splitter = model_select.StratifiedKFold(n_splits=cv)
-            else:
-                splitter = model_select.KFold(n_splits=cv)
-
-        if group_index:
-            indices = group_index["indices"]
-        else:
-            indices = None
-
-        return splitter, indices
->>>>>>> ab374c16
+        return joblib.load(filepath)